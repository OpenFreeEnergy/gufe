--- conflicted
+++ resolved
@@ -769,11 +769,7 @@
                 list, type = self.__formatPdbx(self._rowList[rowI][self._attributeNameList.index(attribute)])
                 return "".join(list)
             except IndexError:
-<<<<<<< HEAD
-                self.__lfh.write("attributeName {} rowI {!r} rowdata {!r}\n".format(attributeName, rowI, self._rowList[rowI]))
-=======
                 self.__lfh.write(f"attributeName {attributeName} rowI {rowI!r} rowdata {self._rowList[rowI]!r}\n")
->>>>>>> f8c49d59
                 raise IndexError
         raise TypeError(attribute)
 
