--- conflicted
+++ resolved
@@ -105,14 +105,6 @@
     .. note::
        No checking is done to ensure a valid thermodynamic ensemble is possible.
     """
-<<<<<<< HEAD
-    temperature: KelvinQuantity | None = Field(None, description="Simulation temperature in kelvin.")
-    pressure: BarQuantity | None = Field(None, description="Simulation pressure in bar.")
-    ph: PositiveFloat | None = Field(None, description="Simulation pH.")
-    redox_potential: VoltsQuantity | None = Field(None, description="Simulation redox potential in millivolts (mV).")
-    membrane: bool = Field(False, description="Whether to simulate a membrane "
-                                              "system and use a MonteCarloMembraneBarostat.")
-=======
 
     temperature: KelvinQuantity | None = Field(
         None,
@@ -125,7 +117,6 @@
     redox_potential: VoltsQuantity | None = Field(
         None, description="Simulation redox potential in millivolts (mV). Compatible units will be converted to mV."
     )
->>>>>>> 5c281ff4
 
 
 class BaseForceFieldSettings(SettingsBaseModel, abc.ABC):
