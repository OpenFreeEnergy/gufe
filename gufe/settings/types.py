# adapted from from https://github.com/openforcefield/openff-interchange/blob/main/openff/interchange/_annotations.py

from typing import Annotated, Type

from openff.units import Quantity
from pydantic import (
    AfterValidator,
    BeforeValidator,
    WrapSerializer,
    WrapValidator,
)

from ..vendor.openff.interchange._annotations import _BoxQuantity as BoxQuantity
from ..vendor.openff.interchange._annotations import (
<<<<<<< HEAD
    _unit_validator_factory,
=======
    _duck_to_nanometer,
>>>>>>> 5c0e46d2
    _unwrap_list_of_openmm_quantities,
    quantity_json_serializer,
    quantity_validator,
)
from ..vendor.openff.interchange._annotations import (
    _unit_validator_factory as unit_validator,
)

GufeQuantity = Annotated[
    Quantity,
    WrapValidator(quantity_validator),
    WrapSerializer(quantity_json_serializer),
]


def custom_quantity(unit_name: str) -> Type:
    """Helper function for generating custom quantity types.

    Parameters
    ----------
    unit_name : str
        unit name to validate against (e.g. 'nanometer')

    Returns
    -------
    Type
        A custom type that inherits from openff.units.Quantity.
    """

    CustomQuantity = Annotated[
        GufeQuantity, AfterValidator(_unit_validator_factory(unit_name))
    ]
    return CustomQuantity

# brute-force these custom types so that mypy recognizes them
NanometerQuantity = Annotated[
    GufeQuantity,
    AfterValidator(_unit_validator_factory("nanometer")),
]

AtmQuantity = Annotated[
    GufeQuantity,
    AfterValidator(_unit_validator_factory("atm")),
]

KelvinQuantity = Annotated[
    GufeQuantity,
    AfterValidator(_unit_validator_factory("kelvin")),
]

# types used elsewhere in the ecosystem
# TODO: add tests here or let that happen in openfe?
NanosecondQuantity = Annotated[
    GufeQuantity,
    AfterValidator(_unit_validator_factory("nanosecond")),
]

AngstromQuantity = Annotated[
    GufeQuantity,
    AfterValidator(_unit_validator_factory("angstrom")),
]

# FemtosecondQuantity = Annotated[
#     GufeQuantity,
#     AfterValidator(_unit_validator_factory("femtosecond")),
# ]

# PicosecondQuantity = Annotated[
#     GufeQuantity,
#     AfterValidator(_unit_validator_factory("picosecond")),
# ]

# InversePicosecondQuantity = Annotated[
#     GufeQuantity,
#     AfterValidator(_unit_validator_factory("1/picosecond")),
# ]

# KCalPerMolQuantity = Annotated[
#     GufeQuantity,
#     AfterValidator(_unit_validator_factory("kilocalorie_per_mole")),
# ]

# TimestepQuantity = Annotated[
#     GufeQuantity,
#     AfterValidator(_unit_validator_factory("timestep")),
# ]

# SpringConstantLinearQuantity = Annotated[
#     GufeQuantity,
#     AfterValidator(_unit_validator_factory("kilojoule_per_mole / nm ** 2")),
# ]

# SpringConstantAngularQuantity = Annotated[
#     GufeQuantity,
#     AfterValidator(_unit_validator_factory("kilojoule_per_mole / radians ** 2")),
# ]

# RadiansQuantity = Annotated[
#     GufeQuantity,
#     AfterValidator(_unit_validator_factory("radians")),
# ]

ArrayQuantity = Annotated[
    GufeQuantity,
    BeforeValidator(_unwrap_list_of_openmm_quantities),
]

NanometerArrayQuantity = Annotated[
    ArrayQuantity,
    AfterValidator(_unit_validator_factory("nanometer")),
]<|MERGE_RESOLUTION|>--- conflicted
+++ resolved
@@ -12,11 +12,7 @@
 
 from ..vendor.openff.interchange._annotations import _BoxQuantity as BoxQuantity
 from ..vendor.openff.interchange._annotations import (
-<<<<<<< HEAD
     _unit_validator_factory,
-=======
-    _duck_to_nanometer,
->>>>>>> 5c0e46d2
     _unwrap_list_of_openmm_quantities,
     quantity_json_serializer,
     quantity_validator,
