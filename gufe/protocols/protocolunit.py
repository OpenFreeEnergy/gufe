--- conflicted
+++ resolved
@@ -9,29 +9,19 @@
 import abc
 import uuid
 from os import PathLike
-<<<<<<< HEAD
 from copy import copy
-from typing import Iterable, List, Dict, Any, Optional
+from typing import Iterable, List, Dict, Any, Optional, Union
 
 from dask.base import tokenize, normalize_token
 
 from .base import ProtocolUnitKey, ProtocolUnitMixin
-from .results import ProtocolUnitResult
-
-
-class ProtocolUnit(abc.ABC, ProtocolUnitMixin):
-    """A unit of work within a ProtocolDAG."""
-=======
-from typing import Iterable, List, Dict, Any, Optional, Union
-
 from .results import (
     ProtocolUnitResult, ProtocolUnitFailure,
 )
 
 
-class ProtocolUnit(abc.ABC):
-    """A unit of work within a `ProtocolDAG`"""
->>>>>>> 8c944a6f
+class ProtocolUnit(abc.ABC, ProtocolUnitMixin):
+    """A unit of work within a ProtocolDAG."""
 
     def __init__(
         self,
@@ -40,7 +30,6 @@
         pure: bool = False,
         **inputs
     ):
-<<<<<<< HEAD
         """Create an instance of a ProtocolUnit.
 
         Parameters
@@ -50,10 +39,6 @@
             `ProtocolUnit` is dependent.
 
         """
-=======
-        self._settings = settings
-        self._kwargs = kwargs
->>>>>>> 8c944a6f
         self._name = name
         self._pure = pure
 
@@ -104,7 +89,6 @@
             self._name = self.key()
         return self._name
 
-<<<<<<< HEAD
     @property
     def inputs(self):
         return copy(self._inputs)
@@ -126,12 +110,7 @@
             self._key = ProtocolUnitKey(f"{prefix}-{self.token}")
         return self._key
 
-    def execute(self, block=True, **inputs) -> ProtocolUnitResult:
-=======
-    def execute(
-        self, dependency_results: Iterable[ProtocolUnitResult], block=True
-    ) -> Union[ProtocolUnitResult, ProtocolUnitFailure]:
->>>>>>> 8c944a6f
+    def execute(self, block=True, **inputs) -> Union[ProtocolUnitResult, ProtocolUnitFailure]:
         """Given `ProtocolUnitResult`s from dependencies, execute this `ProtocolUnit`.
 
         Parameters
@@ -140,34 +119,27 @@
             The `ProtocolUnitResult`s from the `ProtocolUnit`s this unit is dependent on.
         block : bool
             If `True`, block until execution completes; otherwise run in its own thread.
-<<<<<<< HEAD
 
-=======
->>>>>>> 8c944a6f
         """
 
         # process inputs that point to ProtocolUnits
 
         if block:
-<<<<<<< HEAD
-            outputs = self._execute(**inputs)
-            result = ProtocolUnitResult(
-                name=self._name, key=self.key, pure=self.pure, inputs=inputs, outputs=outputs
-            )
+            try:
+                outputs = self._execute(**inputs)
+                result = ProtocolUnitResult(
+                    name=self._name, key=self.key, pure=self.pure, inputs=inputs, outputs=outputs
+                )
 
-=======
-            try:
-                out = self._execute(dependency_results)
-                result = ProtocolUnitResult(
-                    name=self._name, dependencies=dependency_results, **out
-                )
             except Exception as e:
                 result = ProtocolUnitFailure(
                     name=self._name,
-                    depedencies=dependency_results,
+                    key=self.key,
+                    pure=self.pure,
+                    inputs=inputs,
+                    outputs=dict(),
                     exception=e,
                 )
->>>>>>> 8c944a6f
         else:
             # TODO: wrap in a thread; update status
             ...
