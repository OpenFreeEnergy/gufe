# This code is part of OpenFE and is licensed under the MIT license.
# For details, see https://github.com/OpenFreeEnergy/gufe

import abc
from copy import copy
from collections import defaultdict
import os
from typing import Iterable, Optional, Union, Any
from os import PathLike
from pathlib import Path
import shutil

import networkx as nx

from ..tokenization import GufeTokenizable, GufeKey
from .protocolunit import (
    ProtocolUnit, ProtocolUnitResult, ProtocolUnitFailure, Context
)

from ..storage.storagemanager import StorageManager
from ..storage.externalresource.filestorage import FileStorage
from ..storage.externalresource.base import ExternalStorage

import logging
_logger = logging.getLogger(__name__)


class DAGMixin:
    _protocol_units: list[ProtocolUnit]

    _name: Optional[str]
    _graph: nx.DiGraph

    # labels for identifying source of this DAG

    ## key of the Transformation that this DAG corresponds to
    _transformation_key: Union[GufeKey, None]

    ## key of the ProtocolDAG this DAG extends
    _extends_key: Optional[GufeKey]

    @staticmethod 
    def _build_graph(nodes):
        """Build dependency DAG of ProtocolUnits with input keys stored on edges"""
        G = nx.DiGraph()

        for node in nodes:
            G.add_node(node)
            for dep in node.dependencies:
                G.add_edge(node, dep)

        return G

    @staticmethod
    def _iterate_dag_order(graph):
        return reversed(list(nx.topological_sort(graph)))

    @property
    def name(self) -> Optional[str]:
        """Optional identifier."""
        return self._name

    @property
    def graph(self) -> nx.DiGraph:
        """DAG of `ProtocolUnit` nodes with edges denoting dependencies."""
        return self._graph

    @property
    def protocol_units(self) -> list[ProtocolUnit]:
        """
        List of `ProtocolUnit`s given in DAG-dependency order.

        DAG-dependency order guarantees that any task is listed after all of its
        dependencies.
        """
        return list(self._iterate_dag_order(self._graph))

    @property
    def transformation_key(self) -> Union[GufeKey, None]:
        """
        The `GufeKey` of the `Transformation` this object performs.

        If `None`, then this object was not created from a `Transformation`.
        This may be the case when creating a `ProtocolDAG` from a `Protocol`
        directly, without use of a `Transformation` object.

        This functions as a label, indicating where this object came from.
        """
        return self._transformation_key

    @property
    def extends_key(self) -> Union[GufeKey, None]:
        """The `GufeKey` of the `ProtocolDAGResult` this object extends.

        If `None`, then this object does not extend from a result at all.

        This functions as a label, indicating where this object came from.
        It can be used to reconstruct the set of extension relationships
        between a collection of ProtocolDAGs.

        """
        return self._extends_key


class ProtocolDAGResult(GufeTokenizable, DAGMixin):
    """
    Result for a single execution of an entire :class:`ProtocolDAG`.

    There may be many of these for a given `Transformation`. Data elements from
    these objects are combined by `Protocol.gather` into a `ProtocolResult`.
    """
    _protocol_unit_results: list[ProtocolUnitResult]
    _unit_result_mapping: dict[ProtocolUnit, list[ProtocolUnitResult]]
    _result_unit_mapping: dict[ProtocolUnitResult, ProtocolUnit]


    def __init__(
        self, 
        *,
        protocol_units: list[ProtocolUnit],
        protocol_unit_results: list[ProtocolUnitResult],
        transformation_key: Union[GufeKey, None],
        extends_key: Optional[GufeKey] = None,
        name: Optional[str] = None,
    ):
        self._name = name
        self._protocol_units = protocol_units
        self._protocol_unit_results = protocol_unit_results

        self._transformation_key = GufeKey(transformation_key) if transformation_key is not None else None
        self._extends_key = GufeKey(extends_key) if extends_key is not None else None

        # build graph from protocol units
        self._graph = self._build_graph(protocol_units)

        # build graph from protocol unit results
        self._result_graph = self._build_graph(protocol_unit_results)

        # build mapping from protocol units to results
        keys_to_pu = {unit.key: unit for unit in self._protocol_units}
        unit_result_mapping = defaultdict(list)
        self._result_unit_mapping = dict()
        for result in protocol_unit_results:
            pu = keys_to_pu[result.source_key]
            unit_result_mapping[pu].append(result)
            self._result_unit_mapping[result] = pu
        self._unit_result_mapping = dict(unit_result_mapping)

    @classmethod
    def _defaults(cls):
        # not used by `ProtocolDAG`
        return {}

    def _to_dict(self):
        return {'name': self.name,
                'protocol_units': self._protocol_units,
                'protocol_unit_results': self._protocol_unit_results,
                'transformation_key': self._transformation_key,
                'extends_key': self._extends_key}

    @classmethod
    def _from_dict(cls, dct: dict):
        return cls(**dct)

    @property
    def result_graph(self) -> nx.DiGraph:
        """
        DAG of `ProtocolUnitResult` nodes with edges denoting dependencies.

        Each edge is directed from a task towards its dependencies; for example,
        an edge between a production run and its equilibration would point
        towards the equilibration unit.
        """
        return self._result_graph

    @property
    def protocol_unit_results(self) -> list[ProtocolUnitResult]:
        """
        `ProtocolUnitResult`s for each `ProtocolUnit` used to compute this object.

        Results are given in DAG-dependency order. In this order, tasks are
        always listed after their dependencies.
        """
        return list(self._iterate_dag_order(self.result_graph))

    @property
    def protocol_unit_failures(self) -> list[ProtocolUnitFailure]:
        """A list of all failed units.

        Note
        ----
        These are returned in DAG order, with tasks listed after their
        dependencies.
        """
        # mypy can't figure out the types here, .ok() will ensure a certain type
        # https://mypy.readthedocs.io/en/stable/common_issues.html?highlight=cast#complex-type-tests
        return [r for r in self.protocol_unit_results if not r.ok()]  # type: ignore
    
    @property
    def protocol_unit_successes(self) -> list[ProtocolUnitResult]:
        """A list of only successful `ProtocolUnit` results.

        Note
        ----
        These are returned in DAG order, with tasks listed after their
        dependencies.
        """
        return [r for r in self.protocol_unit_results if r.ok()]

    def unit_to_result(self, protocol_unit: ProtocolUnit) -> ProtocolUnitResult:
        """Return the successful result for a given Unit.

        Returns
        -------
        success : ProtocolUnitResult
          the successful result for this Unit

        Raises
        ------
        KeyError
          if either there are no results, or only failures
        """
        try:
            units = self._unit_result_mapping[protocol_unit]
        except KeyError:
            raise KeyError("No such `protocol_unit` present")
        else:
            for u in units:
                if u.ok():
                    return u
            else:
                raise KeyError("No success for `protocol_unit` found")

    def unit_to_all_results(self, protocol_unit: ProtocolUnit) -> list[ProtocolUnitResult]:
        """Return all results (sucess and failure) for a given Unit.

        Returns
        -------
        results : list[ProtocolUnitResult]
          results for a given unit

        Raises
        ------
        KeyError
          if no results present for a given unit
        """
        try:
            return self._unit_result_mapping[protocol_unit]
        except KeyError:
            raise KeyError("No such `protocol_unit` present")

    def result_to_unit(self, protocol_unit_result: ProtocolUnitResult) -> ProtocolUnit:
        try:
            return self._result_unit_mapping[protocol_unit_result]
        except KeyError:
            raise KeyError("No such `protocol_unit_result` present")

    def ok(self) -> bool:
        # ensure that for every protocol unit, there is an OK result object
        return all(any(pur.ok() for pur in self._unit_result_mapping[pu])
                   for pu in self._protocol_units)

    @property
    def terminal_protocol_unit_results(self) -> list[ProtocolUnitResult]:
        """Get ProtocolUnitResults that terminate the DAG.

        Returns
        -------
        list[ProtocolUnitResult]
          All ProtocolUnitResults which do not have a ProtocolUnitResult that
          follows on (depends) on them.
        """
        return [u for u in self._protocol_unit_results
                if not nx.ancestors(self._result_graph, u)]


class ProtocolDAG(GufeTokenizable, DAGMixin):
    """
    An executable directed acyclic graph (DAG) of :class:`ProtocolUnit` objects.

    A ``ProtocolDAG`` is composed of :class:`ProtocolUnit` objects as well as
    how they depend on each other. A single `ProtocolDAG` execution should
    yield sufficient information to calculate a free energy difference
    (though perhaps not converged) between two `ChemicalSystem` objects.
    
    A `ProtocolDAG` yields a `ProtocolDAGResult` when executed.

    Attributes
    ----------
    name : str
        Optional identifier for this `ProtocolDAGResult`.
    protocol_units : list[ProtocolUnit]
        `ProtocolUnit`s (given in DAG-dependency order) used to compute this
        `ProtocolDAGResult`. Tasks are always listed after their dependencies.
    graph : nx.DiGraph
        Graph of `ProtocolUnit`s as nodes, with directed edges to each
        `ProtocolUnit`'s dependencies.
    transformation_key : Union[GufeKey, None]
        Key of the `Transformation` that this `ProtocolDAG` corresponds to, if
        applicable. This functions as a label for identifying the source of
        this `ProtocolDAG`. This label will be passed on to the
        `ProtocolDAGResult` resulting from execution of this `ProtocolDAG`.
    extends_key : Optional[GufeKey]
        Key of the `ProtocolDAGResult` that this `ProtocolDAG` extends from.
        This functions as a label for identifying the source of this
        `ProtocolDAG`. This label will be passed on to the
        `ProtocolDAGResult` resulting from execution of this `ProtocolDAG`.

    """

    def __init__(
        self,
        *,
        protocol_units: list[ProtocolUnit],
        transformation_key: Union[GufeKey, None],
        extends_key: Optional[GufeKey] = None,
        name: Optional[str] = None,
    ):
        """Create a new `ProtocolDAG`.

        Parameters
        ----------
        protocol_units : Iterable[ProtocolUnit]
            The `ProtocolUnit`s that make up this `ProtocolDAG`, with
            dependencies included as inputs.
        name : str
            Unique identifier for this `ProtocolDAG`.

        """
        self._name = name
        self._protocol_units = protocol_units

        self._transformation_key = GufeKey(transformation_key) if transformation_key is not None else None
        self._extends_key = GufeKey(extends_key) if extends_key is not None else None

        # build graph from protocol units
        self._graph = self._build_graph(protocol_units)

    @classmethod
    def _defaults(cls):
        # not used by `ProtocolDAG`
        return {}

    def _to_dict(self):
        return {'name': self.name,
                'protocol_units': self.protocol_units,
                'transformation_key': self._transformation_key,
                'extends_key': self._extends_key}

    @classmethod
    def _from_dict(cls, dct: dict):
        return cls(**dct)


class ReproduceOldBehaviorStorageManager(StorageManager):
    # Default behavior has scratch at {dag_label}/scratch/{unit_label} and
    # shared at {dag_label}/{unit_label}. This little class makes changes
    # that get us back to the original behavior of this class: scratch at
    # {dag_label}/scratch_{unit_label} and shared at
    # {dag_label}/shared_{unit_label}.
    def _scratch_loc(self, dag_label, unit_label, attempt):
        return self.scratch_root / f"scratch_{unit_label}_attempt_{attempt}"

    def make_label(self, dag_label, unit_label, attempt):
        return f"{dag_label}/shared_{unit_label}_attempt_{attempt}"


def execute_DAG(protocoldag: ProtocolDAG, *,
<<<<<<< HEAD
                shared_basedir: Optional[PathLike],
                scratch_basedir: PathLike,
                shared: Optional[ExternalStorage] = None,
=======
                shared_basedir: PathLike,
                scratch_basedir: PathLike,
>>>>>>> 32b1fe4c
                keep_shared: bool = False,
                keep_scratch: bool = False,
                raise_error: bool = True,
                n_retries: int = 0,
                ) -> ProtocolDAGResult:
    """
    Locally execute a full :class:`ProtocolDAG` in serial and in-process.

    Parameters
    ----------
    protocoldag : ProtocolDAG
        The :class:``ProtocolDAG`` to execute.
    shared_basedir : Path
        Filesystem path to use for shared space that persists across whole DAG
        execution. Used by a `ProtocolUnit` to pass file contents to dependent
        class:``ProtocolUnit`` instances.
    scratch_basedir : Path
        Filesystem path to use for `ProtocolUnit` `scratch` space.
    keep_shared : bool
        If True, don't remove shared directories for `ProtocolUnit`s after
        the `ProtocolDAG` is executed.
    keep_scratch : bool
        If True, don't remove scratch directories for a `ProtocolUnit` after
        it is executed.
    raise_error : bool
        If True, raise an exception if a ProtocolUnit fails, default True
        if False, any exceptions will be stored as `ProtocolUnitFailure`
        objects inside the returned `ProtocolDAGResult`
    n_retries : int
        the number of times to attempt, default 0, i.e. try once and only once

    Returns
    -------
    ProtocolDAGResult
        The result of executing the `ProtocolDAG`.

    """
    # the directory given as shared_root is actually the directory for this
    # DAG; the "shared_root" for the storage manager is the parent. We'll
    # force permanent to be the same.
<<<<<<< HEAD
    if shared is None:
        shared = FileStorage(shared_basedir.parent)
=======
    shared_basedir = Path(shared_basedir)
    shared = FileStorage(shared_basedir.parent)
>>>>>>> 32b1fe4c
    dag_label = shared_basedir.name
    storage_manager = ReproduceOldBehaviorStorageManager(
        scratch_root=scratch_basedir,
        shared_root=shared,
        permanent_root=shared,
        keep_scratch=keep_scratch,
        keep_shared=keep_shared,
        keep_staging=True,
        delete_empty_dirs=False,
        #staging=Path(""),  # use the actual directories as the staging
    )
    return new_execute_DAG(protocoldag, dag_label, storage_manager,
                           raise_error, n_retries)


<<<<<<< HEAD
def new_execute_DAG(
    protocoldag,
    dag_label,
    storage_manager,
    raise_error=False,
    n_retries=0
):
    # this simplifies setup of execute_DAG by allowing you to directly
    # provide the storage_manager; the extra option in the old one just
=======
def new_execute_DAG(  # TODO: this is a terrible name
    protocoldag: ProtocolDAG,
    dag_label: str,
    storage_manager: StorageManager,
    raise_error: bool = False,
    n_retries: int = 0
) -> ProtocolDAGResult:
    """
    Locally execute a full :class:`ProtocolDAG` in serial and in-process.

    Alternate input signature to generalize execute_DAG

    Parameters
    ----------
    protocoldag : ProtocolDAG
        The :class:``ProtocolDAG`` to execute.
    dag_label : str
        Label to use for the DAG
    storage_manager : StorageManager
        The :class:`.StorageManager` to handle storing files.
    raise_error : bool
        If True, raise an exception if a ProtocolUnit fails, default True
        if False, any exceptions will be stored as `ProtocolUnitFailure`
        objects inside the returned `ProtocolDAGResult`
    n_retries : int
        the number of times to attempt, default 0, i.e. try once and only once

    Returns
    -------
    ProtocolDAGResult
        The result of executing the `ProtocolDAG`.
    """
    # this simplifies setup of execute_DAG by allowing you to directly
    # provide the storage_manager; the extra options in the old one just
>>>>>>> 32b1fe4c
    # configure the storage_manager
    if n_retries < 0:
        raise ValueError("Must give positive number of retries")

    # iterate in DAG order
    results: dict[GufeKey, ProtocolUnitResult] = {}
    all_results = []  # successes AND failures

    with storage_manager.running_dag(dag_label) as dag_ctx:
        for unit in protocoldag.protocol_units:
            # import pdb; pdb.set_trace()
            attempt = 0
            while attempt <= n_retries:
                # translate each `ProtocolUnit` in input into corresponding
                # `ProtocolUnitResult`
                inputs = _pu_to_pur(unit.inputs, results)

                label = storage_manager.make_label(dag_label, unit.key,
                                                   attempt=attempt)
                with dag_ctx.running_unit(dag_label, unit.key, attempt=attempt) as (
                    scratch, shared, perm
                ):
                    # TODO: context manager should return context
                    context = Context(shared=shared,
                                      scratch=scratch,
                                      permanent=perm)
                    _logger.info("Starting unit {label}")
                    _logger.info(context)
                    result = unit.execute(
                            context=context,
                            raise_error=raise_error,
                            **inputs)
                    all_results.append(result)

                if result.ok():
                    # attach result to this `ProtocolUnit`
                    results[unit.key] = result
                    break
                attempt += 1

            if not result.ok():
                break

    return ProtocolDAGResult(
            name=protocoldag.name, 
            protocol_units=protocoldag.protocol_units, 
            protocol_unit_results=all_results,
            transformation_key=protocoldag.transformation_key,
            extends_key=protocoldag.extends_key)


def _pu_to_pur(
        inputs: Union[dict[str, Any], list[Any], ProtocolUnit],
        mapping: dict[GufeKey, ProtocolUnitResult]):
    """Convert each `ProtocolUnit` found within `inputs` to its corresponding
    `ProtocolUnitResult`.

    Parameters
    ----------
    inputs
        Arbitrarily-nested dict or list, with `ProtocolUnit`s present among
        values/elements. Can also be a single `ProtocolUnit`.

    Returns
    -------
    Data structure identical to `inputs`, except with each `ProtocolUnit`
    replaced with its corresponding `ProtocolUnitResult`.

    """
    if isinstance(inputs, dict):
        return {key: _pu_to_pur(value, mapping) for key, value in inputs.items()}
    elif isinstance(inputs, list):
        return [_pu_to_pur(value, mapping) for value in inputs]
    elif isinstance(inputs, ProtocolUnit):
        return mapping[inputs.key]
    else:
        return inputs
<|MERGE_RESOLUTION|>--- conflicted
+++ resolved
@@ -366,14 +366,8 @@
 
 
 def execute_DAG(protocoldag: ProtocolDAG, *,
-<<<<<<< HEAD
-                shared_basedir: Optional[PathLike],
-                scratch_basedir: PathLike,
-                shared: Optional[ExternalStorage] = None,
-=======
                 shared_basedir: PathLike,
                 scratch_basedir: PathLike,
->>>>>>> 32b1fe4c
                 keep_shared: bool = False,
                 keep_scratch: bool = False,
                 raise_error: bool = True,
@@ -414,13 +408,8 @@
     # the directory given as shared_root is actually the directory for this
     # DAG; the "shared_root" for the storage manager is the parent. We'll
     # force permanent to be the same.
-<<<<<<< HEAD
-    if shared is None:
-        shared = FileStorage(shared_basedir.parent)
-=======
     shared_basedir = Path(shared_basedir)
     shared = FileStorage(shared_basedir.parent)
->>>>>>> 32b1fe4c
     dag_label = shared_basedir.name
     storage_manager = ReproduceOldBehaviorStorageManager(
         scratch_root=scratch_basedir,
@@ -436,17 +425,6 @@
                            raise_error, n_retries)
 
 
-<<<<<<< HEAD
-def new_execute_DAG(
-    protocoldag,
-    dag_label,
-    storage_manager,
-    raise_error=False,
-    n_retries=0
-):
-    # this simplifies setup of execute_DAG by allowing you to directly
-    # provide the storage_manager; the extra option in the old one just
-=======
 def new_execute_DAG(  # TODO: this is a terrible name
     protocoldag: ProtocolDAG,
     dag_label: str,
@@ -481,7 +459,6 @@
     """
     # this simplifies setup of execute_DAG by allowing you to directly
     # provide the storage_manager; the extra options in the old one just
->>>>>>> 32b1fe4c
     # configure the storage_manager
     if n_retries < 0:
         raise ValueError("Must give positive number of retries")
