# This code is part of gufe and is licensed under the MIT license.
# For details, see https://github.com/OpenFreeEnergy/gufe
from __future__ import annotations

import hashlib
import json
from collections.abc import Iterable
from itertools import chain
from typing import FrozenSet, Iterable, Optional, Union

import networkx as nx

import gufe
from gufe import SmallMoleculeComponent

from .mapping import LigandAtomMapping
from .tokenization import JSON_HANDLER, GufeTokenizable


class LigandNetwork(GufeTokenizable):
    """A directed graph connecting ligands according to their atom mapping.

    A network can be defined by specifying only edges, in which case the nodes are implicitly added.

    Parameters
    ----------
    edges : Iterable[LigandAtomMapping]
        Edges for this network, each specified as a LigandAtomMapping between two nodes.
    nodes : Iterable[SmallMoleculeComponent]
        Nodes for this network. Any nodes already included as a part of the 'edges' will be ignored.
        Nodes not already included in 'edges' will be added as isolated, unconnected nodes.
    """

    def __init__(
        self,
        edges: Iterable[LigandAtomMapping],
        nodes: Iterable[SmallMoleculeComponent] | None = None,
    ):
        if nodes is None:
            nodes = []

        self._edges = frozenset(edges)
        edge_nodes = set(chain.from_iterable((e.componentA, e.componentB) for e in edges))
        self._nodes = frozenset(edge_nodes) | frozenset(nodes)
        self._graph = None

    @classmethod
    def _defaults(cls):
        return {}

    def _to_dict(self) -> dict:
        return {"graphml": self.to_graphml()}

    @classmethod
    def _from_dict(cls, dct: dict):
        return cls.from_graphml(dct["graphml"])

    @property
    def graph(self) -> nx.MultiDiGraph:
        """NetworkX graph for this network.

        This graph will have :class:`.SmallMoleculeComponent` objects as nodes and
        :class:`.LigandAtomMapping` objects as directed edges
        """
        if self._graph is None:
            graph = nx.MultiDiGraph()
            # set iterator order depends on PYTHONHASHSEED, sorting ensures
            # reproducibility
<<<<<<< HEAD
            # we sort by inchikey which is more stable than gufekey
            # but it's still susceptible to clashes on molecules that are
            # the same but with different properties
            for node in sorted(self._nodes, key=lambda n: hashlib.md5(n.to_openff().to_inchikey(True).encode()).hexdigest()):
=======
            for node in sorted(
                self._nodes, key=lambda n: hashlib.md5(n.to_openff().to_inchikey(True).encode()).hexdigest()
            ):
>>>>>>> 5239766a
                graph.add_node(node)
            for edge in sorted(
                self._edges,
                key=lambda e: hashlib.md5(
                    (e.componentA.to_openff().to_inchikey(True) + e.componentB.to_openff().to_inchikey(True)).encode()
                ).hexdigest(),
            ):
                graph.add_edge(edge.componentA, edge.componentB, object=edge, **edge.annotations)

            self._graph = nx.freeze(graph)

        return self._graph

    @property
    def edges(self) -> frozenset[LigandAtomMapping]:
        """A read-only view of the edges of this network."""
        return self._edges

    @property
    def nodes(self) -> frozenset[SmallMoleculeComponent]:
        """A read-only view of the nodes of this network."""
        return self._nodes

    def _serializable_graph(self) -> nx.Graph:
        """Create a :mod:`networkx` graph with serializable attribute representations.

        This enables us to easily use different serialization approaches.
        """
        # sorting ensures that we always preserve order in files, so two
        # identical networks will show no changes if you diff their
        # serialized versions
        sorted_nodes = sorted(self.nodes, key=lambda m: (m.smiles, m.name))
        mol_to_label = {mol: f"mol{num}" for num, mol in enumerate(sorted_nodes)}

        edge_data = sorted(
            [
                (
                    mol_to_label[edge.componentA],
                    mol_to_label[edge.componentB],
                    json.dumps(list(edge.componentA_to_componentB.items())),
                    json.dumps(edge.annotations, cls=JSON_HANDLER.encoder),
                )
                for edge in self.edges
            ]
        )

        # from here, we just build the graph
        serializable_graph = nx.MultiDiGraph()
        for mol, label in mol_to_label.items():
            serializable_graph.add_node(label, moldict=json.dumps(mol.to_dict(), sort_keys=True))

        for molA, molB, mapping, annotation in edge_data:
            serializable_graph.add_edge(molA, molB, mapping=mapping, annotations=annotation)

        return serializable_graph

    @classmethod
    def _from_serializable_graph(cls, graph: nx.Graph):
        """Create network from :mod:`networkx` graph with serializable attributes.

        This is the inverse of ``_serializable_graph``.
        """
        label_to_mol = {
            node: SmallMoleculeComponent.from_dict(json.loads(d)) for node, d in graph.nodes(data="moldict")
        }

        edges = [
            LigandAtomMapping(
                componentA=label_to_mol[node1],
                componentB=label_to_mol[node2],
                componentA_to_componentB=dict(json.loads(edge_data["mapping"])),
                annotations=json.loads(
                    edge_data.get("annotations", "null"), cls=JSON_HANDLER.decoder
                ),  # work around old graphml files with missing edge annotations
            )
            for node1, node2, edge_data in graph.edges(data=True)
        ]

        return cls(edges=edges, nodes=label_to_mol.values())

    def to_graphml(self) -> str:
        """Return the GraphML string representing this network.

        This is the primary serialization mechanism for this class.

        Returns
        -------
        str
            String representing this network in GraphML format.
        """
        return "\n".join(nx.generate_graphml(self._serializable_graph()))

    @classmethod
    def from_graphml(cls, graphml_str: str) -> LigandNetwork:
        """Create from a GraphML string.

        Parameters
        ----------
        graphml_str : str
            GraphML string representation of a :class:`.Network`.

        Returns
        -------
        LigandNetwork
            New network from the GraphML.
        """
        return cls._from_serializable_graph(nx.parse_graphml(graphml_str))

    def enlarge_graph(
        self,
        *,
        edges: Optional[Iterable[LigandAtomMapping]] = None,
        nodes: Optional[Iterable[SmallMoleculeComponent]] = None,
    ) -> LigandNetwork:
        """Create a new network with the given edges and nodes added.

        Parameters
        ----------
        edges : Iterable[:class:`.LigandAtomMapping`]
            Edges to append to this network.
        nodes : Iterable[:class:`.SmallMoleculeComponent`]
            Nodes to append to this network.

        Returns
        -------
        LigandNetwork
            A new network adding the given edges and nodes to this network.
        """
        if edges is None:
            edges = set()

        if nodes is None:
            nodes = set()

        return LigandNetwork(self.edges | set(edges), self.nodes | set(nodes))

    def trim_graph(
        self,
        *,
        edges: Optional[Iterable[LigandAtomMapping]] = None,
        nodes: Optional[Iterable[SmallMoleculeComponent]] = None,
    ) -> LigandNetwork:
        """Create a new network with the given edges and nodes removed.

        Note that for removed ``nodes``, any edges that include them will also
        be removed.

        Parameters
        ----------
        edges : Iterable[:class:`.LigandAtomMapping`]
            Edges to drop from this network.
        nodes : Iterable[:class:`.SmallMoleculeComponent`]
            Nodes to drop from this network; all edges including these nodes
            will also be dropped.

        Returns
        -------
        LigandNetwork
            A new network with the given edges and nodes removed.
        """
        if edges is None:
            edges = list()

        if nodes is None:
            nodes = list()

        graph = self.graph.copy()
        graph.remove_nodes_from(nodes)
        graph.remove_edges_from([(edge.componentA, edge.componentB) for edge in edges])

        return LigandNetwork(edges=[obj for u, v, obj in graph.edges.data("object")], nodes=graph.nodes)

    def _to_rfe_alchemical_network(
        self,
        components: dict[str, gufe.Component],
        leg_labels: dict[str, list[str]],
        protocol: gufe.Protocol,
        *,
        alchemical_label: str = "ligand",
        autoname=True,
        autoname_prefix="",
    ) -> gufe.AlchemicalNetwork:
        """Create an :class:`.AlchemicalNetwork` from this :class:`.LigandNetwork`.

        Parameters
        ----------
        components: dict[str, :class:`.Component`]
            Non-alchemical components (components that will be on both sides
            of a transformation).
        leg_labels: dict[str, list[str]]
            Mapping of the names for legs (the keys of this dict) to a list of
            the component names. The component names must be the same as used
            in the ``components`` dict.
        protocol: :class:`.Protocol`
            The protocol to apply.
        alchemical_label: str
            The label for the component undergoing an alchemical transformation
            (default ``'ligand'``).
        """
        transformations = []
        for edge in self.edges:
            for leg_name, labels in leg_labels.items():

                # define a helper func to avoid repeated code
                def sys_from_dict(component):
                    """
                    Input component alchemically changing. Other info taken
                    from the outer scope.
                    """
                    syscomps = {alchemical_label: component}
                    other_labels = set(labels) - {alchemical_label}
                    syscomps.update({label: components[label] for label in other_labels})

                    if autoname:
                        name = f"{component.name}_{leg_name}"
                    else:
                        name = ""

                    return gufe.ChemicalSystem(syscomps, name=name)

                sysA = sys_from_dict(edge.componentA)
                sysB = sys_from_dict(edge.componentB)
                if autoname:
                    prefix = f"{autoname_prefix}_" if autoname_prefix else ""
                    name = f"{prefix}{sysA.name}_{sysB.name}"
                else:
                    name = ""

                transformation = gufe.Transformation(sysA, sysB, protocol, mapping=edge, name=name)

                transformations.append(transformation)

        return gufe.AlchemicalNetwork(transformations)

    def to_rbfe_alchemical_network(
        self,
        solvent: gufe.SolventComponent,
        protein: gufe.ProteinComponent,
        protocol: gufe.Protocol,
        *,
        autoname: bool = True,
        autoname_prefix: str = "easy_rbfe",
        **other_components,
    ) -> gufe.AlchemicalNetwork:
        """Create an :class:`.AlchemicalNetwork` from this :class:`.LigandNetwork`.

        Parameters
        ----------
        protocol: Protocol
            The method to apply to edges.
        autoname: bool
            Whether to automatically name objects by the ligand name and state
            label.
        autoname_prefix: str
            Prefix for the autonaming; only used if autonaming is ``True``.
        other_components:
            Additional non-alchemical components; keyword will be the string
            label for the component.
        """
        components = {"protein": protein, "solvent": solvent, **other_components}
        leg_labels = {
            "solvent": ["ligand", "solvent"],
            "complex": (["ligand", "solvent", "protein"] + list(other_components)),
        }
        return self._to_rfe_alchemical_network(
            components=components,
            leg_labels=leg_labels,
            protocol=protocol,
            autoname=autoname,
            autoname_prefix=autoname_prefix,
        )

    # on hold until we figure out how to best hack in the PME/NoCutoff
    # switch
    # def to_rhfe_alchemical_network(self, *, solvent, protocol,
    #                                autoname=True,
    #                                autoname_prefix="easy_rhfe",
    #                                **other_components):
    #     leg_labels = {
    #         "solvent": ["ligand", "solvent"] + list(other_components),
    #         "vacuum": ["ligand"] + list(other_components),
    #     }
    #     return self._to_rfe_alchemical_network(
    #         components={"solvent": solvent, **other_components},
    #         leg_labels=leg_labels,
    #         protocol=protocol,
    #         autoname=autoname,
    #         autoname_prefix=autoname_prefix
    #     )

    def is_connected(self) -> bool:
        """Indicates whether all ligands in the network are (directly or indirectly)
        connected to each other.

        A ``False`` value indicates that either some nodes have no edges or
        that there are separate networks that do not link to each other.

        """
        return nx.is_weakly_connected(self.graph)<|MERGE_RESOLUTION|>--- conflicted
+++ resolved
@@ -66,16 +66,12 @@
             graph = nx.MultiDiGraph()
             # set iterator order depends on PYTHONHASHSEED, sorting ensures
             # reproducibility
-<<<<<<< HEAD
             # we sort by inchikey which is more stable than gufekey
             # but it's still susceptible to clashes on molecules that are
             # the same but with different properties
-            for node in sorted(self._nodes, key=lambda n: hashlib.md5(n.to_openff().to_inchikey(True).encode()).hexdigest()):
-=======
             for node in sorted(
                 self._nodes, key=lambda n: hashlib.md5(n.to_openff().to_inchikey(True).encode()).hexdigest()
             ):
->>>>>>> 5239766a
                 graph.add_node(node)
             for edge in sorted(
                 self._edges,
