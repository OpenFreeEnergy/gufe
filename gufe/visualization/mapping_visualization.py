# This code is part of OpenFE and is licensed under the MIT license.
# For details, see https://github.com/OpenFreeEnergy/gufe
from typing import Any, Collection, Optional, List
from itertools import chain
from PIL import Image, ImageOps
from io import BytesIO

from rdkit import Chem
from rdkit.Chem import Draw
from rdkit.Chem import AllChem


# highlight core element changes differently from unique atoms
# RGBA color value needs to be between 0 and 1, so divide by 255
RED = (220 / 255, 50 / 255, 32 / 255, 1.0)
BLUE = (0.0, 90 / 255, 181 / 255, 1.0)


def _match_elements(
        mol1: Chem.Mol, idx1: int, mol2: Chem.Mol, idx2: int
) -> bool:
    """
    Convenience method to check if elements between two molecules (molA
    and molB) are the same.

    Parameters
    ----------
    mol1 : RDKit.Mol
        RDKit representation of molecule 1.
    idx1 : int
        Index of atom to check in molecule 1.
    mol2 : RDKit.Mol
        RDKit representation of molecule 2.
    idx2 : int
        Index of atom to check in molecule 2.

    Returns
    -------
    bool
        True if elements are the same, False otherwise.
    """
    elem_mol1 = mol1.GetAtomWithIdx(idx1).GetAtomicNum()
    elem_mol2 = mol2.GetAtomWithIdx(idx2).GetAtomicNum()
    return elem_mol1 == elem_mol2


def _get_unique_bonds_and_atoms(
        mapping: dict[int, int], mol1: Chem.Mol, mol2: Chem.Mol
) -> dict:
    """
    Given an input mapping, returns new atoms, element changes, and
    involved bonds.

    Parameters
    ----------
    mapping : dict of int:int
        Dictionary describing the atom mapping between molecules 1 and 2.
    mol1 : RDKit.Mol
        RDKit representation of molecule 1.
    mol2 : RDKit.Mol
        RDKit representation of molecule 2.

    Returns
    -------
    uniques : dict
        Dictionary containing; unique atoms ("atoms"), new elements
        ("elements"), deleted bonds ("bond_deletions) and altered bonds
        ("bond_changes) for molecule 1.
    """

    uniques: dict[str, set] = {
        "atoms": set(),  # atoms which fully don't exist in molB
        "elements": set(),  # atoms which exist but change elements in molB
        "bond_deletions": set(),  # bonds which are removed
        "bond_changes": set(),  # bonds which change
    }

    for at in mol1.GetAtoms():
        idx = at.GetIdx()
        if idx not in mapping:
            uniques["atoms"].add(idx)
        elif not _match_elements(mol1, idx, mol2, mapping[idx]):
            uniques["elements"].add(idx)

    for bond in mol1.GetBonds():
        bond_at_idxs = [bond.GetBeginAtomIdx(), bond.GetEndAtomIdx()]
        for at in chain(uniques["atoms"], uniques["elements"]):
            if at in bond_at_idxs:
                bond_idx = bond.GetIdx()

                if any(i in uniques["atoms"] for i in bond_at_idxs):
                    uniques["bond_deletions"].add(bond_idx)
                else:
                    uniques["bond_changes"].add(bond_idx)

    return uniques


def _draw_molecules(
    d2d,
    mols: Collection[Chem.Mol],
    atoms_list: Collection[set[int]],
    bonds_list: Collection[set[int]],
    atom_colors: Collection[dict[Any, tuple[float, float, float, float]]],
    bond_colors: Collection[dict[int, tuple[float, float, float, float]]],
    highlight_color: tuple[float, float, float, float],
    atom_mapping: Optional[dict[tuple[int, int], dict[int, int]]] = None,
) -> str:
    """
    Internal method to visualize a molecule, possibly with mapping info

    Parameters
    ----------
    d2d :
        renderer to draw the molecule; currently we only support
        rdkit.rdMolDraw2D
    mols : Collection[RDKitMol]
        molecules to visualize
    atoms_list: Collection[Set[int]]
        iterable containing one set per molecule in ``mols``, with each set
        containing the indices of the atoms to highlight
    bonds_list: Collection[Set[int]]
        iterable containing one set per molecule in ``mols``, with each set
        containing the indices of the atoms involved in bonds to highlight
    atom_colors: Collection[Dict[Any, Tuple[float, float, float, float]]]
        iterable containing one dict per molecule in ``mols``, with each
        dict containing a mapping of RDKit atom to color, expressed as an
        RGBA tuple, for atoms that need special coloring (e.g., element
        changes)
    bond_colors: Collection[dict[int, tuple[float, float, float, float]]]
        one dict for each molecule, each dict mapping
    highlight_color: Tuple[float, float, float, float]
        RGBA tuple for the default highlight color used in the mapping
        visualization
    atom_mapping: Dict[Tuple[int,int], Dict[int, int]], optional
        used to align the molecules to each othter for clearer visualization.
        The structure contains the indices of the molecules in mols as key
        Tuple[molA, molB] and maps the atom indices via the value Dict[
        molA_atom_idx, molB_atom_idx]
        default None
    """
    # input standardization:
    if atom_mapping is None:
        atom_mapping = {}

    if d2d is None:
        # select default layout based on number of molecules
        grid_x, grid_y = {1: (1, 1), 2: (2, 1), }[len(mols)]
        d2d = Draw.rdMolDraw2D.MolDraw2DCairo(
            grid_x * 300, grid_y * 300, 300, 300)

    # get molecule name labels
<<<<<<< HEAD
    labels = [m.GetProp("ofe-name") for m in copies]
=======
    labels = [m.GetProp("ofe-name") if(m.HasProp("ofe-name"))
              else "" for m in mols]
>>>>>>> e57f3006

    # squash to 2D
    copies = [Chem.Mol(mol) for mol in mols]
    for mol in copies:
        AllChem.Compute2DCoords(mol)

    # mol alignments if atom_mapping present
    for (i, j), atomMap in atom_mapping.items():
        AllChem.AlignMol(
            copies[j], copies[i],
            atomMap=[(k, v) for v, k in atomMap.items()]
        )

    # standard settings for our visualization
    d2d.drawOptions().useBWAtomPalette()
    d2d.drawOptions().continousHighlight = False
    d2d.drawOptions().setHighlightColour(highlight_color)
    d2d.drawOptions().addAtomIndices = True
    d2d.DrawMolecules(
        copies,
        highlightAtoms=atoms_list,
        highlightBonds=bonds_list,
        highlightAtomColors=atom_colors,
        highlightBondColors=bond_colors,
        legends=labels,
    )
    d2d.FinishDrawing()
    return d2d.GetDrawingText()


def draw_mapping(
        mol1_to_mol2: dict[int, int], mol1: Chem.Mol, mol2: Chem.Mol, d2d=None
):
    """
    Method to visualise the atom map correspondence between two rdkit
    molecules given an input mapping.

    Legend:
        * Red highlighted atoms: unique atoms, i.e. atoms which are not
          mapped.
        * Blue highlighted atoms: element changes, i.e. atoms which are
          mapped but change elements.
        * Red highlighted bonds: any bond which involves at least one
          unique atom or one element change.

    Parameters
    ----------
    mol1_to_mol2 : dict of int:int
        Atom mapping between input molecules.
    mol1 : RDKit.Mol
        RDKit representation of molecule 1
    mol2 : RDKit.Mol
        RDKit representation of molecule 2
    d2d : :class:`rdkit.Chem.Draw.rdMolDraw2D.MolDraw2D`
        Optional MolDraw2D backend to use for visualisation.
    """
    mol1_uniques = _get_unique_bonds_and_atoms(mol1_to_mol2, mol1, mol2)

    # invert map
    mol2_to_mol1_map = {v: k for k, v in mol1_to_mol2.items()}
    mol2_uniques = _get_unique_bonds_and_atoms(mol2_to_mol1_map, mol2, mol1)

    atoms_list = [
        mol1_uniques["atoms"] | mol1_uniques["elements"],
        mol2_uniques["atoms"] | mol2_uniques["elements"],
    ]
    bonds_list = [
        mol1_uniques["bond_deletions"] | mol1_uniques["bond_changes"],
        mol2_uniques["bond_deletions"] | mol2_uniques["bond_changes"],
    ]

    at1_colors = {at: BLUE for at in mol1_uniques["elements"]}
    at2_colors = {at: BLUE for at in mol2_uniques["elements"]}
    bd1_colors = {bd: BLUE for bd in mol1_uniques["bond_changes"]}
    bd2_colors = {bd: BLUE for bd in mol2_uniques["bond_changes"]}

    atom_colors = [at1_colors, at2_colors]
    bond_colors = [bd1_colors, bd2_colors]


    return _draw_molecules(
        d2d,
        [mol1, mol2],
        atoms_list=atoms_list,
        bonds_list=bonds_list,
        atom_colors=atom_colors,
        bond_colors=bond_colors,
        highlight_color=RED,
        atom_mapping={(0, 1): mol1_to_mol2},
    )


def draw_one_molecule_mapping(mol1_to_mol2, mol1, mol2, d2d=None):
    """Draw the mapping visualization for a single molecular of a mapping

    This will always draw ``molA``. To draw ``molB``, switch order/invert
    ``molA_to_molB`` mapping.

    See :func:`.draw_mapping` for details on the meaning of different
    colors.

    Parameters
    ----------
    mol1_to_mol2 : dict of int:int
        Atom mapping between input molecules.
    mol1 : RDKit.Mol
        RDKit representation of molecule 1
    mol2 : RDKit.Mol
        RDKit representation of molecule 2
    d2d : :class:`rdkit.Chem.Draw.rdMolDraw2D.MolDraw2D`
        Optional MolDraw2D backend to use for visualisation.

    """
    uniques = _get_unique_bonds_and_atoms(mol1_to_mol2, mol1, mol2)
    atoms_list = [uniques["atoms"] | uniques["elements"]]
    bonds_list = [uniques["bond_deletions"] | uniques["bond_changes"]]

    atom_colors = [{at: BLUE for at in uniques["elements"]}]
    bond_colors = [{bd: BLUE for bd in uniques["bond_changes"]}]

    return _draw_molecules(d2d,
                           [mol1],
                           atoms_list,
                           bonds_list,
                           atom_colors,
                           bond_colors,
                           RED,
                           )


def draw_unhighlighted_molecule(mol, d2d=None):
    """
    Draw a molecule without any mapping information.

    This uses the same mechanisms as the mapping visualizations, and so can
    be useful in cases where you want the same visual style both for a plain
    molecule and a molecule with the mapping highlighted.

    Parameters
    ----------
    mol : RDKit.Mol
        RDKit representation of the molecule
    d2d : :class:`rdkit.Chem.Draw.rdMolDraw2D.MolDraw2D`
        Optional MolDraw2D backend to use for visualisation.
    """
    red = (220 / 255, 50 / 255, 32 / 255, 1.0)
    return _draw_molecules(
        d2d,
        [mol],
        atoms_list=[[]],
        bonds_list=[[]],
        atom_colors=[{}],
        bond_colors=[{}],
        highlight_color=red,
    )


def _concat_images(imgs, buffer_spacing=4, ncols=3)-> Image:
    """
        This helper function is constructing a Grid Image of given imgs.
    """
    height = 0
    width = 0

    #Calculate number of rows
    nrows= (len(imgs)+1)//ncols if(len(imgs)%3>0) else len(imgs)//ncols
    
    #Get total widht and height of img
    for img in imgs:
        height = max(height, img.height)
        width = max(width, img.width)
        
    height = height * nrows
    width = width * ncols
    
    width += buffer_spacing*ncols
    height += buffer_spacing*nrows
    
    #Construct Concatentated Image
    res = Image.new("RGBA",(width,height))
    
    x = 0
    y = 0
    for i, img in enumerate(imgs):
        img = ImageOps.expand(img, border=3, fill="grey")
        res.paste(img,(x,y))
        x += img.width + buffer_spacing
        
        if(i%ncols == 0 and i!=0):
            y+= img.height + buffer_spacing
            x=0
            
    return res

def draw_multiple_mappings(mappings:List, out_file_path:str=None)->Image:
    """
        This function generates an image, consisting of multiple mapping visualization.
    """
    views = []
    for m in mappings:
        view = draw_mapping(m._compA_to_compB, m.componentA.to_rdkit(),
                                            m.componentB.to_rdkit(),)
        bio = BytesIO(view)
        view = Image.open(bio)
        views.append(view)
    res = show_images(views)

    if(out_file_path is not None):
        res.save(out_name)<|MERGE_RESOLUTION|>--- conflicted
+++ resolved
@@ -150,12 +150,8 @@
             grid_x * 300, grid_y * 300, 300, 300)
 
     # get molecule name labels
-<<<<<<< HEAD
-    labels = [m.GetProp("ofe-name") for m in copies]
-=======
     labels = [m.GetProp("ofe-name") if(m.HasProp("ofe-name"))
               else "" for m in mols]
->>>>>>> e57f3006
 
     # squash to 2D
     copies = [Chem.Mol(mol) for mol in mols]
