# This code is part of OpenFE and is licensed under the MIT license.
# For details, see https://github.com/OpenFreeEnergy/gufe

from collections import abc
from typing import Dict, Optional

import numpy as np

from .base import GufeTokenizable
<<<<<<< HEAD
from .components import Component
=======
from gufe import Component
>>>>>>> e2e01837


class ChemicalSystem(abc.Mapping, GufeTokenizable):
    """A node of an alchemical network.

    Attributes
    ----------
    components
        The molecular representation of the chemical state, including
        connectivity and coordinates. This is a frozendict with user-defined
        labels as keys, `Component`s as values.
    box_vectors
        Numpy array indicating shape and size of unit cell for the system. May
        be a partial definition to allow for variability on certain dimensions.
    name
        Optional identifier for the chemical state; used as part of the
        (hashable) graph node itself when the chemical state is added to an
        `AlchemicalNetwork`.

    """

    def __init__(
        self,
        components: Dict[str, Component],
        box_vectors: Optional[np.ndarray] = None,
        name: Optional[str] = "",
    ):
        """Create a node for an alchemical network.

        Attributes
        ----------
        components
            The molecular representation of the chemical state, including
            connectivity and coordinates. Given as a dict with user-defined
            labels as keys, `Component`s as values.
        box_vectors
            Optional `numpy` array indicating shape and size of unit cell for
            the system. May be a partial definition to allow for variability on
            certain dimensions.
        name
            Optional identifier for the chemical state; included with the other
            attributes as part of the (hashable) graph node itself when the
            chemical state is added to an `AlchemicalNetwork`.

        """
        super().__init__()

        self._components = components
        self._name = name

        if box_vectors is None:
            self._box_vectors = np.array([np.nan] * 9)
        else:
            self._box_vectors = box_vectors

    def __repr__(self):
        return (
            f"{self.__class__.__name__}(name={self.name}, components={self.components})"
        )

    def __lt__(self, other):
        return hash(self) < hash(other)

    def __eq__(self, other):
        if not isinstance(other, self.__class__):
            return False
        if self._name != other.name:
            return False
        if not np.array_equal(self._box_vectors, other.box_vectors,
                              equal_nan=True):  # nan usually compares to false
            return False
        if self._components != other.components:
            return False

        return True

    def __hash__(self):
        return hash(
            (
                tuple(sorted(self._components.items())),
                self._box_vectors.tobytes(),
                self._name,
            )
        )

<<<<<<< HEAD
=======
    # TODO: broken without a `Component` registry of some kind
    # should then be changed to use the registry
>>>>>>> e2e01837
    def _to_dict(self):
        return {
            "components": {
                key: value for key, value in self.components.items()
            },
            "box_vectors": self.box_vectors.tolist(),
            "name": self.name,
        }

    @classmethod
    def _from_dict(cls, d):
        return cls(
            components={
                key: value for key, value in d["components"].items()
            },
            box_vectors=np.array(d["box_vectors"]),
            name=d["name"],
        )

    @property
    def components(self):
        return dict(self._components)

    @property
    def box_vectors(self):
        return np.array(self._box_vectors)

    @property
    def name(self):
        return self._name

    @property
    def total_charge(self):
        """Formal charge for the ChemicalSystem."""
        # This might evaluate the property twice?
        #return sum(component.total_charge
        #           for component in self._components.values()
        #           if component.total_charge is not None)
        total_charge = 0
        for c in self._components.values():
            fc = c.total_charge
            if fc is not None:
                total_charge += fc
        return total_charge

    def __getitem__(self, item):
        return self.components[item]

    def __iter__(self):
        return iter(self.components)

    def __len__(self):
        return len(self.components)

    @classmethod
    def as_protein_smallmolecule_solvent(cls):
        """ """
        # alternate initializer for typical protein+ligand+solvent system
        ...

    @classmethod
    def as_smallmolecule_solvent(cls):
        """ """
        # alternate initializer for typical ligand+solvent system
        ...

    def _defaults(self):
        return super()._defaults()<|MERGE_RESOLUTION|>--- conflicted
+++ resolved
@@ -7,11 +7,7 @@
 import numpy as np
 
 from .base import GufeTokenizable
-<<<<<<< HEAD
-from .components import Component
-=======
 from gufe import Component
->>>>>>> e2e01837
 
 
 class ChemicalSystem(abc.Mapping, GufeTokenizable):
@@ -97,11 +93,6 @@
             )
         )
 
-<<<<<<< HEAD
-=======
-    # TODO: broken without a `Component` registry of some kind
-    # should then be changed to use the registry
->>>>>>> e2e01837
     def _to_dict(self):
         return {
             "components": {
