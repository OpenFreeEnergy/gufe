# This code is part of OpenFE and is licensed under the MIT license.
# For details, see https://github.com/OpenFreeEnergy/gufe

from collections import abc
from typing import Dict, Optional

import numpy as np
from openff.toolkit.utils.serialization import Serializable

from .component import Component


class ChemicalSystem(Serializable, abc.Mapping):
    """A node of an alchemical network.

    Attributes
    ----------
    components
        The molecular representation of the chemical state, including
        connectivity and coordinates. This is a frozendict with user-defined
        labels as keys, `Component`s as values.
    box_vectors
        Numpy array indicating shape and size of unit cell for the system. May
        be a partial definition to allow for variability on certain dimensions.
    identifier
        Optional identifier for the chemical state; used as part of the
        (hashable) graph node itself when the chemical state is added to an
        `AlchemicalNetwork`.

    """

    def __init__(
        self,
        components: Dict[str, Component],
        box_vectors: Optional[np.ndarray] = None,
        identifier: Optional[str] = None,
    ):
        """Create a node for an alchemical network.

        Attributes
        ----------
        components
            The molecular representation of the chemical state, including
            connectivity and coordinates. Given as a dict with user-defined
            labels as keys, `Component`s as values.
        box_vectors
            Optional `numpy` array indicating shape and size of unit cell for
            the system. May be a partial definition to allow for variability on
            certain dimensions.
        identifier
            Optional identifier for the chemical state; included with the other
            attributes as part of the (hashable) graph node itself when the
            chemical state is added to an `AlchemicalNetwork`.

        """
        self._components = components
        self._identifier = identifier

        if box_vectors is None:
            self._box_vectors = np.array([np.nan] * 9)
        else:
            self._box_vectors = box_vectors

<<<<<<< HEAD
    def __repr__(self):
        return f"{self.__class__.__name__}(identifier={self.identifier}, components={self.components})"
=======
    def __lt__(self, other):
        return hash(self) < hash(other)
>>>>>>> f5caa2c8

    def __eq__(self, other):
        if not isinstance(other, self.__class__):
            return False
        if self._identifier != other.identifier:
            return False
        if not np.array_equal(self._box_vectors, other.box_vectors,
                              equal_nan=True):  # nan usually compares to false
            return False
        if self._components != other.components:
            return False

        return True

    def __hash__(self):
        return hash(
            (
                tuple(sorted(self._components.items())),
                self._box_vectors.tobytes(),
                self._identifier,
            )
        )

    # TODO: broken without a `Component` registry of some kind
    # should then be changed to use the registry
    def to_dict(self):
        return {
            "components": {
                key: value.to_dict() for key, value in self.components.items()
            },
            "box_vectors": self.box_vectors.tolist(),
            "identifier": self.identifier,
        }

    # TODO: broken without a `Component` registry of some kind
    # should then be changed to use the registry
    @classmethod
    def from_dict(cls, d):
        return cls(
            components={
                key: Component.from_dict(value) for key, value in d["components"]
            },
            box_vectors=np.array(d["box_vectors"]),
            identifier=d["identifier"],
        )

    @property
    def components(self):
        return dict(self._components)

    @property
    def box_vectors(self):
        return np.array(self._box_vectors)

    @property
    def identifier(self):
        return self._identifier

    @property
    def total_charge(self):
        """Formal charge for the ChemicalSystem."""
        # This might evaluate the property twice?
        #return sum(component.total_charge
        #           for component in self._components.values()
        #           if component.total_charge is not None)
        total_charge = 0
        for c in self._components.values():
            fc = c.total_charge
            if fc is not None:
                total_charge += fc
        return total_charge

    def __getitem__(self, item):
        return self.components[item]

    def __iter__(self):
        return iter(self.components)

    def __len__(self):
        return len(self.components)

    @classmethod
    def as_protein_smallmolecule_solvent(cls):
        """ """
        # alternate initializer for typical protein+ligand+solvent system
        ...

    @classmethod
    def as_smallmolecule_solvent(cls):
        """ """
        # alternate initializer for typical ligand+solvent system
        ...<|MERGE_RESOLUTION|>--- conflicted
+++ resolved
@@ -61,13 +61,11 @@
         else:
             self._box_vectors = box_vectors
 
-<<<<<<< HEAD
     def __repr__(self):
         return f"{self.__class__.__name__}(identifier={self.identifier}, components={self.components})"
-=======
+
     def __lt__(self, other):
         return hash(self) < hash(other)
->>>>>>> f5caa2c8
 
     def __eq__(self, other):
         if not isinstance(other, self.__class__):
