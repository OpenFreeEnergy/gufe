# This code is part of OpenFE and is licensed under the MIT license.
# For details, see https://github.com/OpenFreeEnergy/gufe

<<<<<<< HEAD
import abc
from typing import Optional, Iterable, Union
=======
>>>>>>> 5dd22ef2
import json
import warnings
from collections.abc import Iterable
from typing import Optional, Union

from ..chemicalsystem import ChemicalSystem
from ..mapping import ComponentMapping
from ..protocols import Protocol, ProtocolDAG, ProtocolDAGResult, ProtocolResult
from ..tokenization import JSON_HANDLER, GufeTokenizable
from ..utils import ensure_filelike


class TransformationBase(GufeTokenizable):
    """Transformation base class.

    """
    def __init__(
        self,
        protocol: Protocol,
        name: Optional[str] = None,
    ):
        self._protocol = protocol
        self._name = name

    @classmethod
    def _defaults(cls):
        return super()._defaults()

    @property
    def name(self) -> Optional[str]:
        """
        Optional identifier for the transformation; used as part of its hash.

        Set this to a unique value if adding multiple, otherwise identical
        transformations to the same :class:`AlchemicalNetwork` to avoid
        deduplication.
        """
        return self._name

    @classmethod
    def _from_dict(cls, d: dict):
        return cls(**d)

    @abc.abstractmethod
    def create(
        self,
        *,
        extends: Optional[ProtocolDAGResult] = None,
        name: Optional[str] = None,
    ) -> ProtocolDAG:
        """
        Returns a ``ProtocolDAG`` executing this ``Transformation.protocol``.
        """
        raise NotImplementedError

    def gather(
        self, protocol_dag_results: Iterable[ProtocolDAGResult]
    ) -> ProtocolResult:
        """
        Gather multiple ``ProtocolDAGResult`` into a single ``ProtocolResult``.

        Parameters
        ----------
        protocol_dag_results : Iterable[ProtocolDAGResult]
            The ``ProtocolDAGResult`` objects to assemble aggregate quantities
            from.

        Returns
        -------
        ProtocolResult
            Aggregated results from many ``ProtocolDAGResult`` objects, all from
            a given ``Protocol``.

        """
        return self.protocol.gather(protocol_dag_results=protocol_dag_results)

    def dump(self, file):
        """Dump this Transformation to a JSON file.

        Note that this is not space-efficient: for example, any
        ``Component`` which is used in both ``ChemicalSystem`` objects will be
        represented twice in the JSON output.

        Parameters
        ----------
        file : Union[PathLike, FileLike]
            a pathlike of filelike to save this transformation to.
        """
        with ensure_filelike(file, mode='w') as f:
            json.dump(self.to_dict(), f, cls=JSON_HANDLER.encoder,
                      sort_keys=True)

    @classmethod
    def load(cls, file):
        """Create a Transformation from a JSON file.

        Parameters
        ----------
        file : Union[PathLike, FileLike]
            a pathlike or filelike to read this transformation from
        """
        with ensure_filelike(file, mode='r') as f:
            dct = json.load(f, cls=JSON_HANDLER.decoder)

        return cls.from_dict(dct)


class Transformation(TransformationBase):
    _stateA: ChemicalSystem
    _stateB: ChemicalSystem
    _name: Optional[str]
    _mapping: Optional[Union[ComponentMapping, list[ComponentMapping]]]
    _protocol: Protocol

    def __init__(
        self,
        stateA: ChemicalSystem,
        stateB: ChemicalSystem,
        protocol: Protocol,
        mapping: Optional[Union[ComponentMapping, list[ComponentMapping], dict[str, ComponentMapping]]] = None,
        name: Optional[str] = None,
    ):
        r"""Two chemical states with a method for estimating free energy difference

        Connects two :class:`.ChemicalSystem` objects, with directionality,
        and relates this to a :class:`.Protocol` which will provide an estimate of
        the free energy difference of moving between these systems.
        Used as an edge of an :class:`.AlchemicalNetwork`.

        Parameters
        ----------
        stateA, stateB: ChemicalSystem
           The start (A) and end (B) states of the transformation
        protocol: Protocol
           The method used to estimate the free energy difference between states
           A and B
        mapping : Optional[Union[ComponentMapping, list[ComponentMapping]]]
           the details of any transformations between :class:`.Component` \s of
           the two states
        name : str, optional
           a human-readable tag for this transformation
        """
        if isinstance(mapping, dict):
            warnings.warn(
                ("mapping input as a dict is deprecated, " "instead use either a single Mapping or list"),
                DeprecationWarning,
            )
            mapping = list(mapping.values())

        self._stateA = stateA
        self._stateB = stateB
        self._protocol = protocol
        self._mapping = mapping
        self._name = name

    def __repr__(self):
<<<<<<< HEAD
        attrs = ['name', 'stateA', 'stateB', 'protocol', 'mapping']
        content = ", ".join([f"{i}={getattr(self, i)}" for i in attrs])
        return f"{self.__class__.__name__}({content})"
=======
        return f"{self.__class__.__name__}(stateA={self.stateA}, " f"stateB={self.stateB}, protocol={self.protocol})"
>>>>>>> 5dd22ef2

    @property
    def stateA(self) -> ChemicalSystem:
        """The starting :class:`.ChemicalSystem` for the transformation."""
        return self._stateA

    @property
    def stateB(self) -> ChemicalSystem:
        """The ending :class:`.ChemicalSystem` for the transformation."""
        return self._stateB

    @property
    def protocol(self) -> Protocol:
        """The protocol used to perform the transformation.

        This protocol estimates the free energy differences between ``stateA``
        and ``stateB`` :class:`.ChemicalSystem` objects. It includes all details
        needed to perform required simulations/calculations and encodes the
        alchemical pathway used.
        """
        return self._protocol

    @property
    def mapping(self) -> Optional[Union[ComponentMapping, list[ComponentMapping]]]:
        """The mappings relevant for this Transformation"""
        return self._mapping

    def _to_dict(self) -> dict:
        return {
            "stateA": self.stateA,
            "stateB": self.stateB,
            "protocol": self.protocol,
            "mapping": self.mapping,
            "name": self.name,
        }

    def create(
        self,
        *,
        extends: Optional[ProtocolDAGResult] = None,
        name: Optional[str] = None,
    ) -> ProtocolDAG:
        """
        Returns a ``ProtocolDAG`` executing this ``Transformation.protocol``.
        """
        return self.protocol.create(
            stateA=self.stateA,
            stateB=self.stateB,
            mapping=self.mapping,
            extends=extends,
            name=name,
            transformation_key=self.key,
        )

<<<<<<< HEAD

class NonTransformation(TransformationBase):
=======
    def gather(self, protocol_dag_results: Iterable[ProtocolDAGResult]) -> ProtocolResult:
        """
        Gather multiple ``ProtocolDAGResult`` into a single ``ProtocolResult``.

        Parameters
        ----------
        protocol_dag_results : Iterable[ProtocolDAGResult]
            The ``ProtocolDAGResult`` objects to assemble aggregate quantities
            from.

        Returns
        -------
        ProtocolResult
            Aggregated results from many ``ProtocolDAGResult`` objects, all from
            a given ``Protocol``.

        """
        return self.protocol.gather(protocol_dag_results=protocol_dag_results)

    def dump(self, file):
        """Dump this Transformation to a JSON file.

        Note that this is not space-efficient: for example, any
        ``Component`` which is used in both ``ChemicalSystem`` objects will be
        represented twice in the JSON output.

        Parameters
        ----------
        file : Union[PathLike, FileLike]
            a pathlike of filelike to save this transformation to.
        """
        with ensure_filelike(file, mode="w") as f:
            json.dump(self.to_dict(), f, cls=JSON_HANDLER.encoder, sort_keys=True)

    @classmethod
    def load(cls, file):
        """Create a Transformation from a JSON file.

        Parameters
        ----------
        file : Union[PathLike, FileLike]
            a pathlike or filelike to read this transformation from
        """
        with ensure_filelike(file, mode="r") as f:
            dct = json.load(f, cls=JSON_HANDLER.decoder)

        return cls.from_dict(dct)


# we subclass `Transformation` here for typing simplicity
class NonTransformation(Transformation):
>>>>>>> 5dd22ef2
    """A non-alchemical edge of an alchemical network.

    A "transformation" that performs no transformation at all.
    Technically a self-loop, or an edge with the same ``ChemicalSystem`` at
    either end.

    Functionally used for applying a dynamics protocol to a ``ChemicalSystem``
    that performs no alchemical transformation at all. This allows e.g.
    equilibrium MD to be performed on a ``ChemicalSystem`` as desired alongside
    alchemical protocols between it and and other ``ChemicalSystem`` objects.
    """

    def __init__(
        self,
        system: ChemicalSystem,
        protocol: Protocol,
        name: Optional[str] = None,
    ):

        self._system = system
        self._protocol = protocol
        self._name = name

    def __repr__(self):
        attrs = ['name', 'system', 'protocol']
        content = ", ".join([f"{i}={getattr(self, i)}" for i in attrs])
        return f"{self.__class__.__name__}({content})"

    @property
    def stateA(self):
        return self._system

    @property
    def stateB(self):
        return self._system

    @property
    def system(self) -> ChemicalSystem:
        return self._system

    @property
    def protocol(self):
        """
        The protocol for sampling dynamics of the `ChemicalSystem`.

        Includes all details needed to perform required
        simulations/calculations.
        """
        return self._protocol

    def _to_dict(self) -> dict:
        return {
            "system": self.system,
            "protocol": self.protocol,
            "name": self.name,
        }

    def create(
        self,
        *,
        extends: Optional[ProtocolDAGResult] = None,
        name: Optional[str] = None,
    ) -> ProtocolDAG:
        """
        Returns a ``ProtocolDAG`` executing this ``NonTransformation.protocol``.
        """
        return self.protocol.create(
            stateA=self.system,
            stateB=self.system,
            mapping=None,
            extends=extends,
            name=name,
            transformation_key=self.key,
        )<|MERGE_RESOLUTION|>--- conflicted
+++ resolved
@@ -1,11 +1,7 @@
 # This code is part of OpenFE and is licensed under the MIT license.
 # For details, see https://github.com/OpenFreeEnergy/gufe
 
-<<<<<<< HEAD
 import abc
-from typing import Optional, Iterable, Union
-=======
->>>>>>> 5dd22ef2
 import json
 import warnings
 from collections.abc import Iterable
@@ -19,14 +15,21 @@
 
 
 class TransformationBase(GufeTokenizable):
-    """Transformation base class.
-
-    """
     def __init__(
         self,
         protocol: Protocol,
         name: Optional[str] = None,
     ):
+        """Transformation base class.
+
+        Parameters
+        ----------
+        protocol : Protocol
+            The sampling method to use for the transformation.
+        name : str, optional
+            A human-readable name for this transformation.
+    
+        """
         self._protocol = protocol
         self._name = name
 
@@ -36,11 +39,10 @@
 
     @property
     def name(self) -> Optional[str]:
-        """
-        Optional identifier for the transformation; used as part of its hash.
+        """Optional identifier for the transformation; used as part of its hash.
 
         Set this to a unique value if adding multiple, otherwise identical
-        transformations to the same :class:`AlchemicalNetwork` to avoid
+        transformations to the same :class:`.AlchemicalNetwork` to avoid
         deduplication.
         """
         return self._name
@@ -49,6 +51,18 @@
     def _from_dict(cls, d: dict):
         return cls(**d)
 
+    @property
+    @abc.abstractmethod
+    def stateA(self) -> ChemicalSystem:
+        """The starting :class:`.ChemicalSystem` for the transformation."""
+        raise NotImplementedError
+
+    @property
+    @abc.abstractmethod
+    def stateB(self) -> ChemicalSystem:
+        """The ending :class:`.ChemicalSystem` for the transformation."""
+        raise NotImplementedError
+
     @abc.abstractmethod
     def create(
         self,
@@ -57,27 +71,25 @@
         name: Optional[str] = None,
     ) -> ProtocolDAG:
         """
-        Returns a ``ProtocolDAG`` executing this ``Transformation.protocol``.
+        Returns a :class:`.ProtocolDAG` executing this ``Transformation.protocol``.
         """
         raise NotImplementedError
 
-    def gather(
-        self, protocol_dag_results: Iterable[ProtocolDAGResult]
-    ) -> ProtocolResult:
-        """
-        Gather multiple ``ProtocolDAGResult`` into a single ``ProtocolResult``.
+    def gather(self, protocol_dag_results: Iterable[ProtocolDAGResult]) -> ProtocolResult:
+        """Gather multiple :class:`.ProtocolDAGResult` \s into a single
+        :class:`.ProtocolResult`.
 
         Parameters
         ----------
         protocol_dag_results : Iterable[ProtocolDAGResult]
-            The ``ProtocolDAGResult`` objects to assemble aggregate quantities
-            from.
+            The :class:`.ProtocolDAGResult` objects to assemble aggregate
+            quantities from.
 
         Returns
         -------
         ProtocolResult
-            Aggregated results from many ``ProtocolDAGResult`` objects, all from
-            a given ``Protocol``.
+            Aggregated results from many :class:`.ProtocolDAGResult` objects,
+            all from a given :class:`.Protocol`.
 
         """
         return self.protocol.gather(protocol_dag_results=protocol_dag_results)
@@ -85,18 +97,17 @@
     def dump(self, file):
         """Dump this Transformation to a JSON file.
 
-        Note that this is not space-efficient: for example, any
-        ``Component`` which is used in both ``ChemicalSystem`` objects will be
-        represented twice in the JSON output.
+        Note that this is not space-efficient: for example, any ``Component``
+        which is used in both ``ChemicalSystem`` objects will be represented
+        twice in the JSON output.
 
         Parameters
         ----------
         file : Union[PathLike, FileLike]
-            a pathlike of filelike to save this transformation to.
-        """
-        with ensure_filelike(file, mode='w') as f:
-            json.dump(self.to_dict(), f, cls=JSON_HANDLER.encoder,
-                      sort_keys=True)
+            A pathlike of filelike to save this transformation to.
+        """
+        with ensure_filelike(file, mode="w") as f:
+            json.dump(self.to_dict(), f, cls=JSON_HANDLER.encoder, sort_keys=True)
 
     @classmethod
     def load(cls, file):
@@ -105,9 +116,9 @@
         Parameters
         ----------
         file : Union[PathLike, FileLike]
-            a pathlike or filelike to read this transformation from
-        """
-        with ensure_filelike(file, mode='r') as f:
+            A pathlike or filelike to read this transformation from.
+        """
+        with ensure_filelike(file, mode="r") as f:
             dct = json.load(f, cls=JSON_HANDLER.decoder)
 
         return cls.from_dict(dct)
@@ -128,31 +139,32 @@
         mapping: Optional[Union[ComponentMapping, list[ComponentMapping], dict[str, ComponentMapping]]] = None,
         name: Optional[str] = None,
     ):
-        r"""Two chemical states with a method for estimating free energy difference
-
-        Connects two :class:`.ChemicalSystem` objects, with directionality,
-        and relates this to a :class:`.Protocol` which will provide an estimate of
-        the free energy difference of moving between these systems.
-        Used as an edge of an :class:`.AlchemicalNetwork`.
-
-        Parameters
-        ----------
-        stateA, stateB: ChemicalSystem
-           The start (A) and end (B) states of the transformation
-        protocol: Protocol
-           The method used to estimate the free energy difference between states
-           A and B
+        """Two chemical states with a method for estimating the free energy
+        difference between them.
+
+        Connects two :class:`.ChemicalSystem` objects, with directionality, and
+        relates these to a :class:`.Protocol` which will provide an estimate of
+        the free energy difference between these systems. Used as an edge of an
+        :class:`.AlchemicalNetwork`.
+
+        Parameters
+        ----------
+        stateA, stateB : ChemicalSystem
+            The start (A) and end (B) states of the transformation.
+        protocol : Protocol
+            The method used to estimate the free energy difference between
+            states A and B.
         mapping : Optional[Union[ComponentMapping, list[ComponentMapping]]]
-           the details of any transformations between :class:`.Component` \s of
-           the two states
+            The details of any transformations between :class:`.Component` \s
+            of the two states.
         name : str, optional
-           a human-readable tag for this transformation
+            A human-readable name for this transformation.
+
         """
         if isinstance(mapping, dict):
-            warnings.warn(
-                ("mapping input as a dict is deprecated, " "instead use either a single Mapping or list"),
-                DeprecationWarning,
-            )
+            warnings.warn(("mapping input as a dict is deprecated, "
+                           "instead use either a single Mapping or list"),
+                          DeprecationWarning)
             mapping = list(mapping.values())
 
         self._stateA = stateA
@@ -162,13 +174,7 @@
         self._name = name
 
     def __repr__(self):
-<<<<<<< HEAD
-        attrs = ['name', 'stateA', 'stateB', 'protocol', 'mapping']
-        content = ", ".join([f"{i}={getattr(self, i)}" for i in attrs])
-        return f"{self.__class__.__name__}({content})"
-=======
         return f"{self.__class__.__name__}(stateA={self.stateA}, " f"stateB={self.stateB}, protocol={self.protocol})"
->>>>>>> 5dd22ef2
 
     @property
     def stateA(self) -> ChemicalSystem:
@@ -182,7 +188,7 @@
 
     @property
     def protocol(self) -> Protocol:
-        """The protocol used to perform the transformation.
+        """The :class:`.Protocol` used to perform the transformation.
 
         This protocol estimates the free energy differences between ``stateA``
         and ``stateB`` :class:`.ChemicalSystem` objects. It includes all details
@@ -223,73 +229,8 @@
             transformation_key=self.key,
         )
 
-<<<<<<< HEAD
 
 class NonTransformation(TransformationBase):
-=======
-    def gather(self, protocol_dag_results: Iterable[ProtocolDAGResult]) -> ProtocolResult:
-        """
-        Gather multiple ``ProtocolDAGResult`` into a single ``ProtocolResult``.
-
-        Parameters
-        ----------
-        protocol_dag_results : Iterable[ProtocolDAGResult]
-            The ``ProtocolDAGResult`` objects to assemble aggregate quantities
-            from.
-
-        Returns
-        -------
-        ProtocolResult
-            Aggregated results from many ``ProtocolDAGResult`` objects, all from
-            a given ``Protocol``.
-
-        """
-        return self.protocol.gather(protocol_dag_results=protocol_dag_results)
-
-    def dump(self, file):
-        """Dump this Transformation to a JSON file.
-
-        Note that this is not space-efficient: for example, any
-        ``Component`` which is used in both ``ChemicalSystem`` objects will be
-        represented twice in the JSON output.
-
-        Parameters
-        ----------
-        file : Union[PathLike, FileLike]
-            a pathlike of filelike to save this transformation to.
-        """
-        with ensure_filelike(file, mode="w") as f:
-            json.dump(self.to_dict(), f, cls=JSON_HANDLER.encoder, sort_keys=True)
-
-    @classmethod
-    def load(cls, file):
-        """Create a Transformation from a JSON file.
-
-        Parameters
-        ----------
-        file : Union[PathLike, FileLike]
-            a pathlike or filelike to read this transformation from
-        """
-        with ensure_filelike(file, mode="r") as f:
-            dct = json.load(f, cls=JSON_HANDLER.decoder)
-
-        return cls.from_dict(dct)
-
-
-# we subclass `Transformation` here for typing simplicity
-class NonTransformation(Transformation):
->>>>>>> 5dd22ef2
-    """A non-alchemical edge of an alchemical network.
-
-    A "transformation" that performs no transformation at all.
-    Technically a self-loop, or an edge with the same ``ChemicalSystem`` at
-    either end.
-
-    Functionally used for applying a dynamics protocol to a ``ChemicalSystem``
-    that performs no alchemical transformation at all. This allows e.g.
-    equilibrium MD to be performed on a ``ChemicalSystem`` as desired alongside
-    alchemical protocols between it and and other ``ChemicalSystem`` objects.
-    """
 
     def __init__(
         self,
@@ -297,6 +238,27 @@
         protocol: Protocol,
         name: Optional[str] = None,
     ):
+        """A non-alchemical edge of an alchemical network.
+
+        A "transformation" that performs no transformation at all.
+        Technically a self-loop, or an edge with the same ``ChemicalSystem`` at
+        either end.
+
+        Functionally used for applying a dynamics protocol to a ``ChemicalSystem``
+        that performs no alchemical transformation at all. This allows e.g.
+        equilibrium MD to be performed on a ``ChemicalSystem`` as desired alongside
+        alchemical protocols between it and and other ``ChemicalSystem`` objects.
+
+        Parameters
+        ----------
+        system : ChemicalSystem
+            The (identical) end states of the "transformation" to be sampled
+        protocol : Protocol
+            The sampling method to use on the ``system``
+        name : str, optional
+            A human-readable name for this transformation.
+
+        """
 
         self._system = system
         self._protocol = protocol
@@ -308,21 +270,31 @@
         return f"{self.__class__.__name__}({content})"
 
     @property
-    def stateA(self):
+    def stateA(self) -> ChemicalSystem:
+        """The :class:`.ChemicalSystem` this "transformation" samples.
+
+        Synonomous with ``system`` attribute.
+
+        """
         return self._system
 
     @property
-    def stateB(self):
+    def stateB(self) -> ChemicalSystem:
+        """The :class:`.ChemicalSystem` this "transformation" samples.
+
+        Synonomous with ``system`` attribute.
+
+        """
         return self._system
 
     @property
     def system(self) -> ChemicalSystem:
+        """The :class:`.ChemicalSystem` this "transformation" samples."""
         return self._system
 
     @property
     def protocol(self):
-        """
-        The protocol for sampling dynamics of the `ChemicalSystem`.
+        """The :class:`.Protocol` for sampling dynamics of the ``system``.
 
         Includes all details needed to perform required
         simulations/calculations.
@@ -345,6 +317,9 @@
         """
         Returns a ``ProtocolDAG`` executing this ``NonTransformation.protocol``.
         """
+        # TODO: once we have an implicit component mapping concept, use this
+        # here instead of None to allow use of alchemical protocols with
+        # NonTransformations
         return self.protocol.create(
             stateA=self.system,
             stateB=self.system,
