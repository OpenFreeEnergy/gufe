--- conflicted
+++ resolved
@@ -507,26 +507,6 @@
             for conf in self._rdkit.GetConformers()
         ]
 
-<<<<<<< HEAD
-        # Additional Information for the mol:
-        molecule_props = {}
-        for prop_key, prop_value in sorted(self._rdkit.GetPropsAsDict(
-            includePrivate=True
-        ).items()):
-            if prop_key == "sequence":
-                residue_sequence = prop_value.split()
-                molecule_props["sequence"] = residue_sequence
-            elif isinstance(prop_value, str) and prop_value.startswith("{"):
-                val = json.loads(prop_value.replace("'", '"'))
-                molecule_props[prop_key] = val
-            elif isinstance(prop_value, str) and prop_value.startswith("["):
-                val = ast.literal_eval(prop_value)
-                molecule_props[prop_key] = val
-            else:
-                molecule_props[prop_key] = prop_value
-
-=======
->>>>>>> 5dddaccf
         # Result
         d = {
             "atoms": atoms,
