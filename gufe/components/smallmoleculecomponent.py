--- conflicted
+++ resolved
@@ -228,14 +228,6 @@
 
         atoms = []
         for atom in self._rdkit.GetAtoms():
-<<<<<<< HEAD
-            atoms.append((
-                atom.GetAtomicNum(), atom.GetIsotope(), atom.GetFormalCharge(), atom.GetIsAromatic(),
-                _ATOMCHIRAL_TO_INT[atom.GetChiralTag()], atom.GetAtomMapNum(),
-                atom.GetPropsAsDict(includePrivate=False), _HYBRIDIZATION_TO_INT[atom.GetHybridization()]
-            ))
-        output['atoms'] = atoms
-=======
             atoms.append(
                 (
                     atom.GetAtomicNum(),
@@ -245,10 +237,10 @@
                     _ATOMCHIRAL_TO_INT[atom.GetChiralTag()],
                     atom.GetAtomMapNum(),
                     atom.GetPropsAsDict(includePrivate=False),
+                    _HYBRIDIZATION_TO_INT[atom.GetHybridization()],
                 )
             )
         output["atoms"] = atoms
->>>>>>> e535c955
 
         bonds = []
         for bond in self._rdkit.GetBonds():
