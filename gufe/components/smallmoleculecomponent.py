--- conflicted
+++ resolved
@@ -7,12 +7,8 @@
 logger.setLevel(logging.ERROR)
 
 from openff.toolkit.topology import Molecule as OFFMolecule
-<<<<<<< HEAD
 from openff.units import unit as openff_unit
-=======
-import warnings
-from openff.units import unit
->>>>>>> cb1c8f36
+
 
 from rdkit import Chem
 
@@ -162,11 +158,7 @@
         atoms = [
             (atom.atomic_number,
              atom.name,
-<<<<<<< HEAD
              atom.formal_charge.m_as(openff_unit.elementary_charge),
-=======
-             atom.formal_charge.m_as(unit.elementary_charge),
->>>>>>> cb1c8f36
              atom.is_aromatic,
              atom.stereochemistry or '')
             for atom in m.atoms
@@ -185,11 +177,7 @@
                                "least 1 conformer")
 
         conformers = [
-<<<<<<< HEAD
             serialize_numpy(conf.m_as(openff_unit.angstrom))
-=======
-            serialize_numpy(conf.m_as(unit.angstrom))
->>>>>>> cb1c8f36
             for conf in m.conformers
         ]
 
