# This code is part of OpenFE and is licensed under the MIT license.
# For details, see https://github.com/OpenFreeEnergy/gufe
import logging
# openff complains about oechem being missing, shhh
logger = logging.getLogger('openff.toolkit')
logger.setLevel(logging.ERROR)
from openff.toolkit.topology import Molecule as OFFMolecule
import warnings
from openmm import unit  # TODO: waiting on off-tk 0.11
# from openff.units import unit  # off-tk 0.11

from rdkit import Chem

from .. import __version__
from .component import Component
from ..molhashing import hashmol, deserialize_numpy, serialize_numpy
from ..custom_typing import RDKitMol, OEMol


def _ensure_ofe_name(mol: RDKitMol, name: str) -> str:
    """
    Determine the correct name from the rdkit.Chem.Mol and the user-provided
    name; ensure that is set in the rdkit representation.
    """
    try:
        rdkit_name = mol.GetProp("_Name")
    except KeyError:
        rdkit_name = ""

    try:
        rdkit_name = mol.GetProp("ofe-name")
    except KeyError:
        pass

    if name and rdkit_name and rdkit_name != name:
        warnings.warn(f"SmallMoleculeComponent being renamed from {rdkit_name}"
                      f"to {name}.")
    elif name == "":
        name = rdkit_name

    mol.SetProp("ofe-name", name)
    return name


def _ensure_ofe_version(mol: RDKitMol):
    """Ensure the rdkit representation has the current version associated"""
    mol.SetProp("ofe-version", __version__)


class SmallMoleculeComponent(Component):
    """A molecule wrapper suitable for small molecules

    .. note::
       This class is a read-only representation of a molecule, if you want to
       edit the molecule do this in an appropriate toolkit **before** creating
       an instance from this class.

    This wrapper uses SMILES as the primary hash, so is best suited to smaller
    molecules.  It also supports reading/writing to .sdf format, which again
    is suited to smaller molecules.
    A small molecule can have a name associated with it, which is needed to
    distinguish two molecules with the same SMILES representation, or is
    simply useful to help identify ligand molecules later.
    The name can be explicitly set by the ``name`` attribute, or implicitly set
    based on the tags in the input molecular representation (if supported, as
    with RDKit). If not explicitly set on creation, the molecule will first
    look for an OpenFE-specific tag ``ofe-name``, and if that doesn't exist,
    for a commonly-used naming tag (e.g., the ``_Name`` property for RDKit
    molecules). If no name is found, the empty string is used.

    Parameters
    ----------
    rdkit : rdkit.Mol
        rdkit representation of the molecule
    name : str, optional
        if multiple Molecules with identical SMILES but differing positions
        are used, a name must be given to differentiate these.  This name
        will be used in the hash.
    """
    def __init__(self, rdkit: RDKitMol, name: str = ""):

        name = _ensure_ofe_name(rdkit, name)
        _ensure_ofe_version(rdkit)
        conformers = list(rdkit.GetConformers())
        if not conformers:
            raise ValueError("Molecule was provided with no conformers.")
        elif (n_confs := len(conformers)) > 1:
            warnings.warn(f"Molecule provided with {n_confs} conformers. "
                          "Only the first will be used.")

        self._rdkit = rdkit
        self._hash = hashmol(self._rdkit, name=name)

    def to_rdkit(self) -> RDKitMol:
        """Return an RDKit copied representation of this molecule"""
        return Chem.Mol(self._rdkit)

    @classmethod
    def from_rdkit(cls, rdkit: RDKitMol, name: str = ""):
        """Create a SmallMoleculeComponent, copying from an RDKit Mol"""
        return cls(rdkit=Chem.Mol(rdkit), name=name)

    def to_openeye(self) -> OEMol:
        """OEChem representation of this molecule"""
        return self.to_openff().to_openeye()

    @classmethod
    def from_openeye(cls, oemol: OEMol, name: str = ""):
        raise NotImplementedError

    def to_openff(self) -> OFFMolecule:
        """OpenFF Toolkit representation of this molecule"""
        m = OFFMolecule(self._rdkit, allow_undefined_stereo=True)
        m.name = self.name

        return m

    @classmethod
    def from_openff(cls, openff: OFFMolecule, name: str = ""):
        """Construct from an OpenFF toolkit Molecule"""
        return cls(rdkit=openff.to_rdkit(), name=name)

    @property
    def smiles(self) -> str:
        return self._hash.smiles

    @property
    def name(self) -> str:
        return self._hash.name

<<<<<<< HEAD
    # TODO: this implementation is not stable due to its dependence on OpenFF's to_dict
    # may be preferrable to use SDF representation
=======
>>>>>>> e2e01837
    def _to_dict(self) -> dict:
        """Serialize to dict representation"""
        # required attributes: (based on openff to_dict)
        # for each atom:
        #   element, name, formal charge, aromaticity, stereochemistry
        # for each bond:
        #   idx0, idx1, order, aromaticity, stereochemistry
        # TODO: Do we care about fractional bond orders?
        #       is aromaticity reperceived on creation?
        # NOTE: Here we're implicitly using units of angstrom and elementary
        # charge. We might want to explcitly include them in the stored dict.
        m = self.to_openff()
        atoms = [
            (atom.element.atomic_number,
             atom.name,
             # off-tk 0.11 changes formal charge:
             atom.formal_charge.value_in_unit(unit.elementary_charge),
             # atom.formal_charge.m_as(unit.elementary_charge),
             atom.is_aromatic,
             atom.stereochemistry or '')
            for atom in m.atoms
        ]
        bonds = [
            (bond.atom1_index, bond.atom2_index, bond.bond_order,
             bond.is_aromatic, bond.stereochemistry or '')
            for bond in m.bonds
        ]

        if m.conformers is None:  # -no-cov-
            # this should not be reachable; indicates that something went
            # very wrong
            raise RuntimeError(f"{self.__class__.__name__} must have at "
                               "least 1 conformer")

        conformers = [
            serialize_numpy(conf.value_in_unit(unit.angstrom))  # off-tk 0.11
            # serialize_numpy(conf.m_as(unit.angstrom))
            for conf in m.conformers
        ]

        d = {
            'atoms': atoms,
            'bonds': bonds,
            'name': self.name,
            'conformers': conformers,
        }

        return d

    @classmethod
    def _from_dict(cls, d: dict):
        """Deserialize from dict representation"""
        # manually construct OpenFF molecule as in cookbook
        m = OFFMolecule()
        for (an, name, fc, arom, stereo) in d['atoms']:
            m.add_atom(
                atomic_number=an,
                formal_charge=fc * unit.elementary_charge,
                is_aromatic=arom,
                stereochemistry=stereo or None,
                name=name,
            )

        for (idx1, idx2, order, arom, stereo) in d['bonds']:
            m.add_bond(
                atom1=idx1,
                atom2=idx2,
                bond_order=order,
                is_aromatic=arom,
                stereochemistry=stereo or None,
            )

        for conf in d['conformers']:
            m.add_conformer(deserialize_numpy(conf) * unit.angstrom)

        return cls.from_openff(m, name=d['name'])

    def to_sdf(self) -> str:
        """Create a string based on SDF.

        This is the primary serialization mechanism for this class.

        See Also
        --------
        :meth:`.from_sdf_string` : create an object from the output of this
        """
        # https://sourceforge.net/p/rdkit/mailman/message/27518272/
        mol = self.to_rdkit()
        sdf = [Chem.MolToMolBlock(mol)]
        for prop in mol.GetPropNames():
            val = mol.GetProp(prop)
            sdf.append('>  <%s>\n%s\n' % (prop, val))
        sdf.append('$$$$\n')
        return "\n".join(sdf)

    @classmethod
    def from_sdf_string(cls, sdf_str: str):
        """Create ``SmallMoleculeComponent`` from SDF-formatted string.

        This is the primary deserialization mechanism for this class.

        Parameters
        ----------
        sdf_str : str
            input string in SDF format

        Returns
        -------
        :class:`.SmallMoleculeComponent` :
            the deserialized molecule
        """
        supp = Chem.SDMolSupplier()
        supp.SetData(sdf_str, removeHs=False)
        return cls._from_sdf_supplier(supp)

    @classmethod
    def from_sdf_file(cls, filename: str):
        """Create ``SmallMoleculeComponent`` from SDF file.

        Parameters
        ----------
        filename : str
            name of SDF file

        Returns
        -------
        :class:`.SmallMoleculeComponent` :
            the deserialized molecule
        """
        # technically, we allow file-like objects
        supp = Chem.SDMolSupplier(str(filename), removeHs=False)
        return cls._from_sdf_supplier(supp)

    @classmethod
    def _from_sdf_supplier(cls, supp):
        """
        Internal mechanism used by both from_sdf_string and from_sdf_file.
        """
        mol = next(supp)
        if mol is None:
            raise ValueError("Unable to load SmallMoleculeComponent")

        # ensure that there's only one molecule in the file
        try:
            _ = next(supp)
        except StopIteration:
            pass
        else:
            # TODO: less generic exception type here
            raise RuntimeError(f"SDF contains more than 1 molecule")

        return cls(rdkit=mol)  # name is obtained automatically

    @property
    def total_charge(self):
        return Chem.GetFormalCharge(self._rdkit)

    def _defaults(self):
        return super()._defaults()<|MERGE_RESOLUTION|>--- conflicted
+++ resolved
@@ -128,11 +128,6 @@
     def name(self) -> str:
         return self._hash.name
 
-<<<<<<< HEAD
-    # TODO: this implementation is not stable due to its dependence on OpenFF's to_dict
-    # may be preferrable to use SDF representation
-=======
->>>>>>> e2e01837
     def _to_dict(self) -> dict:
         """Serialize to dict representation"""
         # required attributes: (based on openff to_dict)
