--- conflicted
+++ resolved
@@ -5,16 +5,8 @@
 logger = logging.getLogger('openff.toolkit')
 logger.setLevel(logging.ERROR)
 from openff.toolkit.topology import Molecule as OFFMolecule
-<<<<<<< HEAD
-from openff.toolkit.utils.serialization import Serializable
 from openff.units import unit
 import warnings
-import json
-=======
-import warnings
-from openmm import unit  # TODO: waiting on off-tk 0.11
-# from openff.units import unit  # off-tk 0.11
->>>>>>> 1f01dc77
 
 from rdkit import Chem
 
@@ -285,15 +277,6 @@
 
         return cls(rdkit=mol)  # name is obtained automatically
 
-    def to_json(self):
-        return json.dumps(self.to_dict())
-
-    @classmethod
-    def from_json(cls, json_str):
-        dct = json.loads(json_str)
-        return cls.from_dict(dct)
-
-
     @property
     def total_charge(self):
         return Chem.GetFormalCharge(self._rdkit)
