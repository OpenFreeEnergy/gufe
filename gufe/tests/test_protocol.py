# This code is part of gufe and is licensed under the MIT license.
# For details, see https://github.com/OpenFreeEnergy/gufe
import datetime
import itertools
import pathlib
from collections import defaultdict
from collections.abc import Iterable, Sized
from typing import Any, Dict, List, Optional, Union

import networkx as nx
import numpy as np
import pytest
from openff.units import unit

import gufe
from gufe import settings
from gufe.chemicalsystem import ChemicalSystem
from gufe.mapping import ComponentMapping
from gufe.protocols import (
    Protocol,
    ProtocolDAG,
    ProtocolDAGResult,
    ProtocolResult,
    ProtocolUnit,
    ProtocolUnitFailure,
    ProtocolUnitResult,
)
from gufe.protocols.protocoldag import execute_DAG

from .test_tokenization import GufeTokenizableTestsMixin


class InitializeUnit(ProtocolUnit):
    @staticmethod
    def _execute(ctx, *, settings, stateA, stateB, mapping, start, **inputs):
        return dict(
            log="initialized",
        )


class SimulationUnit(ProtocolUnit):
    @staticmethod
    def _execute(ctx, *, initialization, **inputs):
        output = [initialization.outputs["log"]]
        output.append("running_md_{}".format(inputs["window"]))

        return dict(
            log=output,
            window=inputs["window"],
            key_result=(100 - (inputs["window"] - 10) ** 2),
            scratch=ctx.scratch,
            shared=ctx.shared,
        )


class FinishUnit(ProtocolUnit):
    @staticmethod
    def _execute(ctx, *, simulations, **inputs):

        output = [s.outputs["log"] for s in simulations]
        output.append("assembling_results")

        key_results = {str(s.inputs["window"]): s.outputs["key_result"] for s in simulations}

        return dict(log=output, key_results=key_results)


class DummySpecificSettings(settings.Settings):
    n_repeats: int


class DummyProtocolResult(ProtocolResult):
    def get_estimate(self):
        # we'll pretend that the free energy estimate here is the sum of the
        # product of neighboring simulation window `key_result`s

        dgs = []
        for sample in self.data["key_results"]:
            windows = sorted(sample.keys())
            dg = 0
            for i, j in zip(windows[:-1], windows[1:]):
                dg += sample[i] * sample[j]

            dgs.append(dg)

        return np.mean(dg)

    def get_uncertainty(self): ...


class DummyProtocol(Protocol):

    result_cls = DummyProtocolResult

    @classmethod
    def _default_settings(cls):
        return DummySpecificSettings(
            thermo_settings=settings.ThermoSettings(temperature=298 * unit.kelvin),
            forcefield_settings=settings.OpenMMSystemGeneratorFFSettings(),
            n_repeats=21,
        )

    @classmethod
    def _defaults(cls):
        return {}

    def _create(
        self,
        stateA: ChemicalSystem,
        stateB: ChemicalSystem,
        mapping: Optional[Union[ComponentMapping, list[ComponentMapping]]] = None,
        extends: Optional[ProtocolDAGResult] = None,
    ) -> list[ProtocolUnit]:

        # rip apart `extends` if needed to feed into `InitializeUnit`
        if extends is not None:
            # this is an example; wouldn't want to pass in whole ProtocolDAGResult into
            # any ProtocolUnits below, since this could create dependency hell;
            # instead, extract what's needed from it for starting point here
            starting_point = extends.protocol_unit_results[-1].outputs["key_results"]
        else:
            starting_point = None

        # convert protocol inputs into starting points for independent simulations
        alpha = InitializeUnit(
            name="the beginning",
            settings=self.settings,
            stateA=stateA,
            stateB=stateB,
            mapping=mapping,
            start=starting_point,
            some_dict={"a": 2, "b": 12},
        )

        # create several units that would each run an independent simulation
        simulations: list[ProtocolUnit] = [
            SimulationUnit(settings=self.settings, name=f"sim {i}", window=i, initialization=alpha)
            for i in range(self.settings.n_repeats)  # type: ignore
        ]

        # gather results from simulations, finalize outputs
        omega = FinishUnit(settings=self.settings, name="the end", simulations=simulations)

        # return all `ProtocolUnit`s we created
        return [alpha, *simulations, omega]

    def _gather(self, protocol_dag_results: Iterable[ProtocolDAGResult]) -> dict[str, Any]:

        outputs = defaultdict(list)
        for pdr in protocol_dag_results:
            for pur in pdr.terminal_protocol_unit_results:
                if pur.name == "the end":
                    outputs["logs"].append(pur.outputs["log"])
                    outputs["key_results"].append(pur.outputs["key_results"])

        return dict(outputs)


class BrokenSimulationUnit(SimulationUnit):
    @staticmethod
    def _execute(ctx, **inputs):
        raise ValueError("I have failed my mission", {"data": "lol"})


class BrokenProtocol(DummyProtocol):
    def _create(
        self,
        stateA: ChemicalSystem,
        stateB: ChemicalSystem,
        mapping: Optional[Union[ComponentMapping, list[ComponentMapping]]] = None,
        extends: Optional[ProtocolDAGResult] = None,
    ) -> list[ProtocolUnit]:

        # convert protocol inputs into starting points for independent simulations
        alpha = InitializeUnit(
            settings=self.settings,
            stateA=stateA,
            stateB=stateB,
            mapping=mapping,
            start=extends,
        )

        # create several units that would each run an independent simulation
        simulations: list[ProtocolUnit] = [
            SimulationUnit(settings=self.settings, name=f"sim {i}", window=i, initialization=alpha) for i in range(21)
        ]

        # introduce a broken ProtocolUnit
        simulations.append(
            BrokenSimulationUnit(
                settings=self.settings,
                window=21,
                name="problem child",
                initialization=alpha,
            )
        )

        # gather results from simulations, finalize outputs
        omega = FinishUnit(settings=self.settings, name="the end", simulations=simulations)

        # return all `ProtocolUnit`s we created
        return [alpha, *simulations, omega]


class TestProtocol(GufeTokenizableTestsMixin):

    cls = DummyProtocol
    repr = None

    @pytest.fixture
    def instance(self):
        return DummyProtocol(settings=DummyProtocol.default_settings())

    @pytest.fixture
    def protocol_dag(self, solvated_ligand, vacuum_ligand, tmpdir):
        protocol = DummyProtocol(settings=DummyProtocol.default_settings())
        dag = protocol.create(
            stateA=solvated_ligand,
            stateB=vacuum_ligand,
            name="a dummy run",
            mapping=None,
        )
        with tmpdir.as_cwd():
            shared = pathlib.Path("shared")
            shared.mkdir(parents=True)

            scratch = pathlib.Path("scratch")
            scratch.mkdir(parents=True)

            dagresult: ProtocolDAGResult = execute_DAG(dag, shared_basedir=shared, scratch_basedir=scratch)

        return protocol, dag, dagresult

    @pytest.fixture
    def protocol_dag_broken(self, solvated_ligand, vacuum_ligand, tmpdir):
        protocol = BrokenProtocol(settings=BrokenProtocol.default_settings())
        dag = protocol.create(
            stateA=solvated_ligand,
            stateB=vacuum_ligand,
            name="a broken dummy run",
            mapping=None,
        )
        with tmpdir.as_cwd():
            shared = pathlib.Path("shared")
            shared.mkdir(parents=True)

            scratch = pathlib.Path("scratch")
            scratch.mkdir(parents=True)

            dagfailure: ProtocolDAGResult = execute_DAG(
                dag, shared_basedir=shared, scratch_basedir=scratch, raise_error=False
            )

        return protocol, dag, dagfailure

    def test_dag_execute(self, protocol_dag):
        protocol, dag, dagresult = protocol_dag

        assert dagresult.ok()

        # the FinishUnit will always be the last to execute
        finishresult = dagresult.protocol_unit_results[-1]
        assert finishresult.name == "the end"

        # gather SimulationUnits
        simulationresults = [
            dagresult.unit_to_result(pu) for pu in dagresult.protocol_units if isinstance(pu, SimulationUnit)
        ]

        # check that we have dependency information in results
        assert set(finishresult.inputs["simulations"]) == {u for u in simulationresults}

        # check that we have as many units as we expect in resulting graph
        assert len(dagresult.graph) == 23

        # check that each simulation has its own shared directory
        assert len({i.outputs["shared"] for i in simulationresults}) == len(simulationresults)

        # check that each simulation has its own scratch directory
        assert len({i.outputs["scratch"] for i in simulationresults}) == len(simulationresults)

        # check that shared and scratch not the same for each simulation
        assert all([i.outputs["scratch"] != i.outputs["shared"] for i in simulationresults])

    def test_terminal_units(self, protocol_dag):
        prot, dag, res = protocol_dag

        finals = res.terminal_protocol_unit_results

        assert len(finals) == 1
        assert isinstance(finals[0], ProtocolUnitResult)
        assert finals[0].name == "the end"

    def test_dag_execute_failure(self, protocol_dag_broken):
        protocol, dag, dagfailure = protocol_dag_broken

        assert not dagfailure.ok()
        assert isinstance(dagfailure, ProtocolDAGResult)

        failed_units = dagfailure.protocol_unit_failures

        assert len(failed_units) == 1
        assert failed_units[0].name == "problem child"

        # parse exception arguments
        assert failed_units[0].exception[1][1]["data"] == "lol"
        assert isinstance(failed_units[0], ProtocolUnitFailure)

        succeeded_units = dagfailure.protocol_unit_results

        assert len(succeeded_units) > 0

    def test_dag_execute_failure_raise_error(self, solvated_ligand, vacuum_ligand, tmpdir):
        protocol = BrokenProtocol(settings=BrokenProtocol.default_settings())
        dag = protocol.create(
            stateA=solvated_ligand,
            stateB=vacuum_ligand,
            name="a broken dummy run",
            mapping=None,
        )
        with tmpdir.as_cwd():
            shared = pathlib.Path("shared")
            shared.mkdir(parents=True)

            scratch = pathlib.Path("scratch")
            scratch.mkdir(parents=True)

            with pytest.raises(ValueError, match="I have failed my mission"):
                execute_DAG(
                    dag,
                    shared_basedir=shared,
                    scratch_basedir=scratch,
                    raise_error=True,
                )

    def test_create_execute_gather(self, protocol_dag):
        protocol, dag, dagresult = protocol_dag

        assert dagresult.ok()

        # gather aggregated results of interest
        protocolresult = protocol.gather([dagresult])

        assert protocolresult.n_protocol_dag_results == 1
        assert len(protocolresult.data["logs"]) == 1
        assert len(protocolresult.data["logs"][0]) == 21 + 1

        assert protocolresult.get_estimate() == 95500.0

<<<<<<< HEAD
=======
    def test_gather_infinite_iterable_guardrail(self, protocol_dag):
        protocol, dag, dagresult = protocol_dag

        assert dagresult.ok()

        # we want an infinite generator, but one that would actually stop early in case
        # the guardrail doesn't work, but the type system doesn't know that
        def infinite_generator():
            while True:
                yield dag
                break

        gen = infinite_generator()
        assert isinstance(gen, Iterable)
        assert not isinstance(gen, Sized)

        with pytest.raises(ValueError, match="`protocol_dag_results` must implement `__len__`"):
            protocol.gather(infinite_generator())

>>>>>>> f8c49d59
    def test_deprecation_warning_on_dict_mapping(self, instance, vacuum_ligand, solvated_ligand):
        lig = solvated_ligand.components["ligand"]

        mapping = gufe.LigandAtomMapping(lig, lig, componentA_to_componentB={})

        with pytest.warns(DeprecationWarning, match="mapping input as a dict is deprecated"):
            instance.create(
                stateA=solvated_ligand,
                stateB=vacuum_ligand,
                mapping={"ligand": mapping},
            )

    class ProtocolDAGTestsMixin(GufeTokenizableTestsMixin):

        def test_protocol_units(self, instance):
            # ensure that protocol units are given in-order based on DAG
            # dependencies
            checked = []
            for pu in instance.protocol_units:
                assert set(pu.dependencies).issubset(checked)
                checked.append(pu)

        def test_graph(self, instance):
            assert isinstance(instance.graph, nx.DiGraph)

            # walk the nodes, check dependencies as given by each node against
            # edges in the graph
            for node in instance.graph.nodes:

                # check that each dep is represented by an edge
                for dep in node.dependencies:
                    assert isinstance(instance.graph.edges[node, dep], dict)

                # check that each edge corresponds to a known dependency
                for neighbor in instance.graph.neighbors(node):
                    assert neighbor in node.dependencies

        def test_key_stable(self, instance):
            # for the DAG system, keys for `ProtocolUnit`s are based on UUIDs,
            # so keys aren't stable up through `ProtocolDAG`s
            pass

    class TestProtocolDAG(ProtocolDAGTestsMixin):
        cls = ProtocolDAG
        repr = None

        @pytest.fixture
        def instance(self, protocol_dag):
            protocol, dag, dagresult = protocol_dag
            return dag

    class TestProtocolDAGResult(ProtocolDAGTestsMixin):
        cls = ProtocolDAGResult
        repr = None

        @pytest.fixture
        def instance(self, protocol_dag):
            protocol, dag, dagresult = protocol_dag
            assert dagresult.ok()
            return dagresult

        def test_protocol_unit_results(self, instance: ProtocolDAGResult):
            # ensure that protocolunitresults are given in-order based on DAG
            # dependencies
            checked: list[Union[ProtocolUnitResult, ProtocolUnitFailure]] = []
            for pur in instance.protocol_unit_results:
                assert set(pur.dependencies).issubset(checked)
                checked.append(pur)

        def test_result_graph(self, instance: ProtocolDAGResult):
            assert isinstance(instance.result_graph, nx.DiGraph)

            # walk the nodes, check dependencies as given by each node against
            # edges in the graph
            for node in instance.result_graph.nodes:

                # check that each dep is represented by an edge
                for dep in node.dependencies:
                    assert isinstance(instance.result_graph.edges[node, dep], dict)

                # check that each edge corresponds to a known dependency
                for neighbor in instance.result_graph.neighbors(node):
                    assert neighbor in node.dependencies

        def test_unit_to_result(self, instance: ProtocolDAGResult):
            # check that every unit has a result that we can retrieve
            for pu in instance.protocol_units:
                pur: ProtocolUnitResult = instance.unit_to_result(pu)
                assert pur.source_key == pu.key

        def test_result_to_unit(self, instance: ProtocolDAGResult):
            for pur in instance.protocol_unit_results:
                pu: ProtocolUnit = instance.result_to_unit(pur)  # type: ignore
                assert pu.key == pur.source_key

        def test_protocol_unit_failures(self, instance: ProtocolDAGResult):
            assert len(instance.protocol_unit_failures) == 0

        def test_protocol_unit_successes(self, instance: ProtocolDAGResult):
            assert len(instance.protocol_unit_successes) == 23
            assert all(isinstance(i, ProtocolUnitResult) for i in instance.protocol_unit_successes)

    class TestProtocolDAGResultFailure(ProtocolDAGTestsMixin):
        cls = ProtocolDAGResult
        repr = None

        @pytest.fixture
        def instance(self, protocol_dag_broken):
            protocol, dag, dagfailure = protocol_dag_broken
            assert not dagfailure.ok()
            return dagfailure

        def test_protocol_unit_failures(self, instance: ProtocolDAGResult):
            # protocolunitfailures should have no dependents
            for puf in instance.protocol_unit_failures:

                assert all([puf not in pu.dependencies for pu in instance.protocol_unit_results])

            for node in instance.result_graph.nodes:
                with pytest.raises(KeyError):
                    instance.result_graph.edges[node, puf]

        def test_protocol_unit_failure_exception(self, instance: ProtocolDAGResult):
            for puf in instance.protocol_unit_failures:
                isinstance(puf.exception, ValueError)

        def test_protocol_unit_failure_traceback(self, instance: ProtocolDAGResult):
            for puf in instance.protocol_unit_failures:
                assert "I have failed my mission" in puf.traceback

    class TestProtocolUnit(GufeTokenizableTestsMixin):
        cls = SimulationUnit
        repr = None

        @pytest.fixture
        def instance(self, vacuum_ligand, solvated_ligand):

            # convert protocol inputs into starting points for independent simulations
            alpha = InitializeUnit(
                name="the beginning",
                settings={},
                stateA=vacuum_ligand,
                stateB=solvated_ligand,
                mapping=None,
                start=None,
                some_dict={"a": 2, "b": 12},
            )

            return SimulationUnit(name=f"simulation", initialization=alpha)

        def test_key_stable(self, instance):
            # for the DAG system, keys for `ProtocolUnit`s are based on UUIDs,
            # so keys aren't stable up through `ProtocolDAG`s
            pass


class NoDepUnit(ProtocolUnit):
    @staticmethod
    def _execute(ctx, **inputs) -> dict[str, Any]:
        return {"local": inputs["val"] ** 2}


class NoDepResults(ProtocolResult):
    def get_estimate(self):
        return sum(self.data["vals"])

    def get_uncertainty(self):
        return len(self.data["vals"])


class NoDepsProtocol(Protocol):
    """A protocol without dependencies"""

    result_cls = NoDepResults

    @classmethod
    def _defaults(cls):
        return {}

    @classmethod
    def _default_settings(cls):
        return settings.Settings.get_defaults()

    def _create(
        self,
        stateA: ChemicalSystem,
        stateB: ChemicalSystem,
        mapping: Optional[Union[ComponentMapping, list[ComponentMapping]]] = None,
        extends: Optional[ProtocolDAGResult] = None,
    ) -> list[ProtocolUnit]:
        return [NoDepUnit(settings=self.settings, val=i) for i in range(3)]

    def _gather(self, dag_results):
        return {
            "vals": list(
                itertools.chain.from_iterable(
                    (d.outputs["local"] for d in dag.protocol_unit_results) for dag in dag_results
                )
            ),
        }


class TestNoDepProtocol:
    @pytest.fixture()
    def protocol(self):
        return NoDepsProtocol(settings=NoDepsProtocol.default_settings())

    @pytest.fixture()
    def dag(self, protocol):
        return protocol.create(
            stateA=ChemicalSystem(components={"solvent": gufe.SolventComponent(positive_ion="Na")}),
            stateB=ChemicalSystem(components={"solvent": gufe.SolventComponent(positive_ion="Li")}),
            mapping=None,
        )

    def test_create(self, dag):
        assert len(dag.protocol_units) == 3

    def test_gather(self, protocol, dag, tmpdir):
        with tmpdir.as_cwd():
            shared = pathlib.Path("shared")
            shared.mkdir(parents=True)

            scratch = pathlib.Path("scratch")
            scratch.mkdir(parents=True)

            dag_result = execute_DAG(dag, shared_basedir=shared, scratch_basedir=scratch)

        assert dag_result.ok()

        result = protocol.gather([dag_result])

        assert result.get_estimate() == 0 + 1 + 4
        assert result.get_uncertainty() == 3

    def test_terminal_units(self, protocol, dag, tmpdir):
        with tmpdir.as_cwd():
            shared = pathlib.Path("shared")
            shared.mkdir(parents=True)

            scratch = pathlib.Path("scratch")
            scratch.mkdir(parents=True)

            # we have no dependencies, so this should be all three Unit results
            dag_result = execute_DAG(dag, shared_basedir=shared, scratch_basedir=scratch)

        terminal_results = dag_result.terminal_protocol_unit_results

        assert len(terminal_results) == 3


class TestProtocolDAGResult:
    """tests for combinations of failures and successes in a DAGResult"""

    @staticmethod
    @pytest.fixture()
    def units() -> list[ProtocolUnit]:
        return [NoDepUnit(settings=None, val=i) for i in range(3)]

    @staticmethod
    @pytest.fixture()
    def successes(units) -> list[ProtocolUnitResult]:
        # a success for every unit
        t1 = datetime.datetime.now()
        t2 = datetime.datetime.now()

        return [
            ProtocolUnitResult(
                source_key=u.key,
                inputs=u.inputs,
                outputs={"result": i**2},
                start_time=t1,
                end_time=t2,
            )
            for i, u in enumerate(units)
        ]

    @staticmethod
    @pytest.fixture()
    def failures(units) -> list[list[ProtocolUnitFailure]]:
        # generate 2 failures for every unit
        t1 = datetime.datetime.now()
        t2 = datetime.datetime.now()

        return [
            [
                ProtocolUnitFailure(
                    source_key=u.key,
                    inputs=u.inputs,
                    outputs=dict(),
                    exception=("ValueError", "Didn't feel like it"),
                    traceback="foo",
                    start_time=t1,
                    end_time=t2,
                )
                for i in range(2)
            ]
            for u in units
        ]

    def test_all_successes(self, units, successes):
        dagresult = ProtocolDAGResult(
            protocol_units=units,
            protocol_unit_results=successes,
            transformation_key=None,
        )

        assert dagresult.ok()
        assert set(dagresult.protocol_unit_successes) == set(successes)
        assert dagresult.protocol_unit_failures == []

        for u, r in zip(units, successes):
            assert dagresult.unit_to_result(u) == r
            assert dagresult.unit_to_all_results(u) == [r]
            assert dagresult.result_to_unit(r) == u

    def test_missing_result(self, units, successes, failures):
        # final unit has no success
        dagresult = ProtocolDAGResult(
            protocol_units=units,
            protocol_unit_results=successes[:2] + list(itertools.chain(*failures)),
            transformation_key=None,
        )

        assert not dagresult.ok()

        with pytest.raises(KeyError, match="No success for `protocol_unit` found") as e:
            dagresult.unit_to_result(units[2])

    def test_plenty_of_fails(self, units, successes, failures):
        # 2 fails for each unit, but also a success for each
        dagresult = ProtocolDAGResult(
            protocol_units=units,
            protocol_unit_results=successes + list(itertools.chain(*failures)),
            transformation_key=None,
        )

        assert dagresult.ok()
        assert set(dagresult.protocol_unit_successes) == set(successes)
        assert set(dagresult.protocol_unit_failures) == set(itertools.chain(*failures))

        for u, r, f in zip(units, successes, failures):
            assert dagresult.unit_to_result(u) == r
            assert dagresult.unit_to_all_results(u) == [r] + f
            assert dagresult.result_to_unit(r) == u
            assert dagresult.result_to_unit(f[0]) == u
            assert dagresult.result_to_unit(f[1]) == u

    def test_foreign_objects(self, units, successes):
        dagresult = ProtocolDAGResult(
            protocol_units=units[:2],
            protocol_unit_results=successes[:2],
            transformation_key=None,
        )

        with pytest.raises(KeyError, match="No such `protocol_unit` present"):
            dagresult.unit_to_result(units[2])
        with pytest.raises(KeyError, match="No such `protocol_unit` present"):
            dagresult.unit_to_all_results(units[2])
        with pytest.raises(KeyError, match="No such `protocol_unit_result` present"):
            dagresult.result_to_unit(successes[2])


def test_execute_DAG_retries(solvated_ligand, vacuum_ligand, tmpdir):
    protocol = BrokenProtocol(settings=BrokenProtocol.default_settings())
    dag = protocol.create(
        stateA=solvated_ligand,
        stateB=vacuum_ligand,
        mapping=None,
    )

    with tmpdir.as_cwd():
        shared = pathlib.Path("shared")
        shared.mkdir(parents=True)
        scratch = pathlib.Path("scratch")
        scratch.mkdir(parents=True)

        r = execute_DAG(
            dag,
            shared_basedir=shared,
            scratch_basedir=scratch,
            keep_shared=True,
            keep_scratch=True,
            raise_error=False,
            n_retries=3,
        )

        assert not r.ok()

        number_unit_failures = len(r.protocol_unit_failures)
        number_unit_results = len(r.protocol_unit_results)
        number_dirs = len(list(shared.iterdir()))

        # failed first attempt of BrokenSimulationUnit, failed 3 retries
        assert number_unit_failures == 4
        # InitializeUnit and 21 SimulationUnits run before guaranteed
        # final failure
        assert number_unit_results == number_dirs == 26


def test_execute_DAG_bad_nretries(solvated_ligand, vacuum_ligand, tmpdir):
    protocol = BrokenProtocol(settings=BrokenProtocol.default_settings())
    dag = protocol.create(
        stateA=solvated_ligand,
        stateB=vacuum_ligand,
        mapping=None,
    )

    with tmpdir.as_cwd():
        shared = pathlib.Path("shared")
        shared.mkdir(parents=True)
        scratch = pathlib.Path("scratch")
        scratch.mkdir(parents=True)

        with pytest.raises(ValueError):
            r = execute_DAG(
                dag,
                shared_basedir=shared,
                scratch_basedir=scratch,
                keep_shared=True,
                keep_scratch=True,
                raise_error=False,
                n_retries=-1,
            )


def test_settings_readonly():
    # checks that settings aren't editable once inside a Protocol
    p = DummyProtocol(DummyProtocol.default_settings())

    before = p.settings.n_repeats

    with pytest.raises(AttributeError, match="immutable"):
        p.settings.n_repeats = before + 1

    assert p.settings.n_repeats == before

    # also check child settings
    before = p.settings.thermo_settings.temperature

    with pytest.raises(AttributeError, match="immutable"):
        p.settings.thermo_settings.temperature = 400.0 * unit.kelvin

    assert p.settings.thermo_settings.temperature == before<|MERGE_RESOLUTION|>--- conflicted
+++ resolved
@@ -347,8 +347,6 @@
 
         assert protocolresult.get_estimate() == 95500.0
 
-<<<<<<< HEAD
-=======
     def test_gather_infinite_iterable_guardrail(self, protocol_dag):
         protocol, dag, dagresult = protocol_dag
 
@@ -368,7 +366,6 @@
         with pytest.raises(ValueError, match="`protocol_dag_results` must implement `__len__`"):
             protocol.gather(infinite_generator())
 
->>>>>>> f8c49d59
     def test_deprecation_warning_on_dict_mapping(self, instance, vacuum_ligand, solvated_ligand):
         lig = solvated_ligand.components["ligand"]
 
