# This code is part of gufe and is licensed under the MIT license.
# For details, see https://github.com/OpenFreeEnergy/gufe
import datetime
import itertools
<<<<<<< HEAD
from openff.units import unit
from typing import Optional, Iterable, List, Dict, Any, Union, Sized
from collections import defaultdict
=======
>>>>>>> 10fef9b0
import pathlib
from collections import defaultdict
from collections.abc import Iterable
from typing import Any, Dict, List, Optional, Union

import networkx as nx
import numpy as np
import pytest
from openff.units import unit

import gufe
from gufe import settings
from gufe.chemicalsystem import ChemicalSystem
from gufe.mapping import ComponentMapping
from gufe.protocols import (
    Protocol,
    ProtocolDAG,
    ProtocolDAGResult,
    ProtocolResult,
    ProtocolUnit,
    ProtocolUnitFailure,
    ProtocolUnitResult,
)
from gufe.protocols.protocoldag import execute_DAG

from .test_tokenization import GufeTokenizableTestsMixin


class InitializeUnit(ProtocolUnit):
    @staticmethod
    def _execute(ctx, *, settings, stateA, stateB, mapping, start, **inputs):
        return dict(
            log="initialized",
        )


class SimulationUnit(ProtocolUnit):
    @staticmethod
    def _execute(ctx, *, initialization, **inputs):
        output = [initialization.outputs["log"]]
        output.append("running_md_{}".format(inputs["window"]))

        return dict(
            log=output,
            window=inputs["window"],
            key_result=(100 - (inputs["window"] - 10) ** 2),
            scratch=ctx.scratch,
            shared=ctx.shared,
        )


class FinishUnit(ProtocolUnit):
    @staticmethod
    def _execute(ctx, *, simulations, **inputs):

        output = [s.outputs["log"] for s in simulations]
        output.append("assembling_results")

        key_results = {
            str(s.inputs["window"]): s.outputs["key_result"] for s in simulations
        }

        return dict(log=output, key_results=key_results)


class DummySpecificSettings(settings.Settings):
    n_repeats: int


class DummyProtocolResult(ProtocolResult):
    def get_estimate(self):
        # we'll pretend that the free energy estimate here is the sum of the
        # product of neighboring simulation window `key_result`s

        dgs = []
        for sample in self.data["key_results"]:
            windows = sorted(sample.keys())
            dg = 0
            for i, j in zip(windows[:-1], windows[1:]):
                dg += sample[i] * sample[j]

            dgs.append(dg)

        return np.mean(dg)

    def get_uncertainty(self): ...


class DummyProtocol(Protocol):

    result_cls = DummyProtocolResult

    @classmethod
    def _default_settings(cls):
        return DummySpecificSettings(
            thermo_settings=settings.ThermoSettings(temperature=298 * unit.kelvin),
            forcefield_settings=settings.OpenMMSystemGeneratorFFSettings(),
            n_repeats=21,
        )

    @classmethod
    def _defaults(cls):
        return {}

    def _create(
        self,
        stateA: ChemicalSystem,
        stateB: ChemicalSystem,
        mapping: Optional[Union[ComponentMapping, list[ComponentMapping]]] = None,
        extends: Optional[ProtocolDAGResult] = None,
    ) -> list[ProtocolUnit]:

        # rip apart `extends` if needed to feed into `InitializeUnit`
        if extends is not None:
            # this is an example; wouldn't want to pass in whole ProtocolDAGResult into
            # any ProtocolUnits below, since this could create dependency hell;
            # instead, extract what's needed from it for starting point here
            starting_point = extends.protocol_unit_results[-1].outputs["key_results"]
        else:
            starting_point = None

        # convert protocol inputs into starting points for independent simulations
        alpha = InitializeUnit(
            name="the beginning",
            settings=self.settings,
            stateA=stateA,
            stateB=stateB,
            mapping=mapping,
            start=starting_point,
            some_dict={"a": 2, "b": 12},
        )

        # create several units that would each run an independent simulation
        simulations: list[ProtocolUnit] = [
            SimulationUnit(
                settings=self.settings, name=f"sim {i}", window=i, initialization=alpha
            )
            for i in range(self.settings.n_repeats)  # type: ignore
        ]

        # gather results from simulations, finalize outputs
        omega = FinishUnit(
            settings=self.settings, name="the end", simulations=simulations
        )

        # return all `ProtocolUnit`s we created
        return [alpha, *simulations, omega]

    def _gather(
        self, protocol_dag_results: Iterable[ProtocolDAGResult]
    ) -> dict[str, Any]:

        outputs = defaultdict(list)
        for pdr in protocol_dag_results:
            for pur in pdr.terminal_protocol_unit_results:
                if pur.name == "the end":
                    outputs["logs"].append(pur.outputs["log"])
                    outputs["key_results"].append(pur.outputs["key_results"])

        return dict(outputs)


class BrokenSimulationUnit(SimulationUnit):
    @staticmethod
    def _execute(ctx, **inputs):
        raise ValueError("I have failed my mission", {"data": "lol"})


class BrokenProtocol(DummyProtocol):
    def _create(
        self,
        stateA: ChemicalSystem,
        stateB: ChemicalSystem,
        mapping: Optional[Union[ComponentMapping, list[ComponentMapping]]] = None,
        extends: Optional[ProtocolDAGResult] = None,
    ) -> list[ProtocolUnit]:

        # convert protocol inputs into starting points for independent simulations
        alpha = InitializeUnit(
            settings=self.settings,
            stateA=stateA,
            stateB=stateB,
            mapping=mapping,
            start=extends,
        )

        # create several units that would each run an independent simulation
        simulations: list[ProtocolUnit] = [
            SimulationUnit(
                settings=self.settings, name=f"sim {i}", window=i, initialization=alpha
            )
            for i in range(21)
        ]

        # introduce a broken ProtocolUnit
        simulations.append(
            BrokenSimulationUnit(
                settings=self.settings,
                window=21,
                name="problem child",
                initialization=alpha,
            )
        )

        # gather results from simulations, finalize outputs
        omega = FinishUnit(
            settings=self.settings, name="the end", simulations=simulations
        )

        # return all `ProtocolUnit`s we created
        return [alpha, *simulations, omega]


class TestProtocol(GufeTokenizableTestsMixin):

    cls = DummyProtocol
    repr = None

    @pytest.fixture
    def instance(self):
        return DummyProtocol(settings=DummyProtocol.default_settings())

    @pytest.fixture
    def protocol_dag(self, solvated_ligand, vacuum_ligand, tmpdir):
        protocol = DummyProtocol(settings=DummyProtocol.default_settings())
        dag = protocol.create(
            stateA=solvated_ligand,
            stateB=vacuum_ligand,
            name="a dummy run",
            mapping=None,
        )
        with tmpdir.as_cwd():
            shared = pathlib.Path("shared")
            shared.mkdir(parents=True)

            scratch = pathlib.Path("scratch")
            scratch.mkdir(parents=True)

            dagresult: ProtocolDAGResult = execute_DAG(
                dag, shared_basedir=shared, scratch_basedir=scratch
            )

        return protocol, dag, dagresult

    @pytest.fixture
    def protocol_dag_broken(self, solvated_ligand, vacuum_ligand, tmpdir):
        protocol = BrokenProtocol(settings=BrokenProtocol.default_settings())
        dag = protocol.create(
            stateA=solvated_ligand,
            stateB=vacuum_ligand,
            name="a broken dummy run",
            mapping=None,
        )
        with tmpdir.as_cwd():
            shared = pathlib.Path("shared")
            shared.mkdir(parents=True)

            scratch = pathlib.Path("scratch")
            scratch.mkdir(parents=True)

            dagfailure: ProtocolDAGResult = execute_DAG(
                dag, shared_basedir=shared, scratch_basedir=scratch, raise_error=False
            )

        return protocol, dag, dagfailure

    def test_dag_execute(self, protocol_dag):
        protocol, dag, dagresult = protocol_dag

        assert dagresult.ok()

        # the FinishUnit will always be the last to execute
        finishresult = dagresult.protocol_unit_results[-1]
        assert finishresult.name == "the end"

        # gather SimulationUnits
        simulationresults = [
            dagresult.unit_to_result(pu)
            for pu in dagresult.protocol_units
            if isinstance(pu, SimulationUnit)
        ]

        # check that we have dependency information in results
        assert set(finishresult.inputs["simulations"]) == {u for u in simulationresults}

        # check that we have as many units as we expect in resulting graph
        assert len(dagresult.graph) == 23

        # check that each simulation has its own shared directory
        assert len({i.outputs["shared"] for i in simulationresults}) == len(
            simulationresults
        )

        # check that each simulation has its own scratch directory
        assert len({i.outputs["scratch"] for i in simulationresults}) == len(
            simulationresults
        )

        # check that shared and scratch not the same for each simulation
        assert all(
            [i.outputs["scratch"] != i.outputs["shared"] for i in simulationresults]
        )

    def test_terminal_units(self, protocol_dag):
        prot, dag, res = protocol_dag

        finals = res.terminal_protocol_unit_results

        assert len(finals) == 1
        assert isinstance(finals[0], ProtocolUnitResult)
        assert finals[0].name == "the end"

    def test_dag_execute_failure(self, protocol_dag_broken):
        protocol, dag, dagfailure = protocol_dag_broken

        assert not dagfailure.ok()
        assert isinstance(dagfailure, ProtocolDAGResult)

        failed_units = dagfailure.protocol_unit_failures

        assert len(failed_units) == 1
        assert failed_units[0].name == "problem child"

        # parse exception arguments
        assert failed_units[0].exception[1][1]["data"] == "lol"
        assert isinstance(failed_units[0], ProtocolUnitFailure)

        succeeded_units = dagfailure.protocol_unit_results

        assert len(succeeded_units) > 0

    def test_dag_execute_failure_raise_error(
        self, solvated_ligand, vacuum_ligand, tmpdir
    ):
        protocol = BrokenProtocol(settings=BrokenProtocol.default_settings())
        dag = protocol.create(
            stateA=solvated_ligand,
            stateB=vacuum_ligand,
            name="a broken dummy run",
            mapping=None,
        )
        with tmpdir.as_cwd():
            shared = pathlib.Path("shared")
            shared.mkdir(parents=True)

            scratch = pathlib.Path("scratch")
            scratch.mkdir(parents=True)

            with pytest.raises(ValueError, match="I have failed my mission"):
                execute_DAG(
                    dag,
                    shared_basedir=shared,
                    scratch_basedir=scratch,
                    raise_error=True,
                )

    def test_create_execute_gather(self, protocol_dag):
        protocol, dag, dagresult = protocol_dag

        assert dagresult.ok()

        # gather aggregated results of interest
        protocolresult = protocol.gather([dagresult])

<<<<<<< HEAD
        assert protocolresult.n_protocol_dag_results == 1
        assert len(protocolresult.data['logs']) == 1
        assert len(protocolresult.data['logs'][0]) == 21 + 1

        assert protocolresult.get_estimate() == 95500.0

    def test_gather_infinite_iterable_guardrail(self, protocol_dag):
        protocol, dag, dagresult = protocol_dag
        
        assert dagresult.ok()

        # we want an infinite generator, but one that would actually stop early in case
        # the guardrail doesn't work, but the type system doesn't know that
        def infinite_generator():
            while True:
                yield dag
                break

        gen = infinite_generator()
        assert isinstance(gen, Iterable)
        assert not isinstance(gen, Sized)

        with pytest.raises(ValueError, match="`protocol_dag_results` must implement `__len__`"):
            protocol.gather(infinite_generator())

    def test_deprecation_warning_on_dict_mapping(self, instance, vacuum_ligand, solvated_ligand):
        lig = solvated_ligand.components['ligand']
=======
        assert len(protocolresult.data["logs"]) == 1
        assert len(protocolresult.data["logs"][0]) == 21 + 1

        assert protocolresult.get_estimate() == 95500.0

    def test_deprecation_warning_on_dict_mapping(
        self, instance, vacuum_ligand, solvated_ligand
    ):
        lig = solvated_ligand.components["ligand"]
>>>>>>> 10fef9b0
        mapping = gufe.LigandAtomMapping(lig, lig, componentA_to_componentB={})

        with pytest.warns(
            DeprecationWarning, match="mapping input as a dict is deprecated"
        ):
            instance.create(
                stateA=solvated_ligand,
                stateB=vacuum_ligand,
                mapping={"ligand": mapping},
            )

    class ProtocolDAGTestsMixin(GufeTokenizableTestsMixin):

        def test_protocol_units(self, instance):
            # ensure that protocol units are given in-order based on DAG
            # dependencies
            checked = []
            for pu in instance.protocol_units:
                assert set(pu.dependencies).issubset(checked)
                checked.append(pu)

        def test_graph(self, instance):
            assert isinstance(instance.graph, nx.DiGraph)

            # walk the nodes, check dependencies as given by each node against
            # edges in the graph
            for node in instance.graph.nodes:

                # check that each dep is represented by an edge
                for dep in node.dependencies:
                    assert isinstance(instance.graph.edges[node, dep], dict)

                # check that each edge corresponds to a known dependency
                for neighbor in instance.graph.neighbors(node):
                    assert neighbor in node.dependencies

        def test_key_stable(self, instance):
            # for the DAG system, keys for `ProtocolUnit`s are based on UUIDs,
            # so keys aren't stable up through `ProtocolDAG`s
            pass

    class TestProtocolDAG(ProtocolDAGTestsMixin):
        cls = ProtocolDAG
        repr = None

        @pytest.fixture
        def instance(self, protocol_dag):
            protocol, dag, dagresult = protocol_dag
            return dag

    class TestProtocolDAGResult(ProtocolDAGTestsMixin):
        cls = ProtocolDAGResult
        repr = None

        @pytest.fixture
        def instance(self, protocol_dag):
            protocol, dag, dagresult = protocol_dag
            assert dagresult.ok()
            return dagresult

        def test_protocol_unit_results(self, instance: ProtocolDAGResult):
            # ensure that protocolunitresults are given in-order based on DAG
            # dependencies
            checked: list[Union[ProtocolUnitResult, ProtocolUnitFailure]] = []
            for pur in instance.protocol_unit_results:
                assert set(pur.dependencies).issubset(checked)
                checked.append(pur)

        def test_result_graph(self, instance: ProtocolDAGResult):
            assert isinstance(instance.result_graph, nx.DiGraph)

            # walk the nodes, check dependencies as given by each node against
            # edges in the graph
            for node in instance.result_graph.nodes:

                # check that each dep is represented by an edge
                for dep in node.dependencies:
                    assert isinstance(instance.result_graph.edges[node, dep], dict)

                # check that each edge corresponds to a known dependency
                for neighbor in instance.result_graph.neighbors(node):
                    assert neighbor in node.dependencies

        def test_unit_to_result(self, instance: ProtocolDAGResult):
            # check that every unit has a result that we can retrieve
            for pu in instance.protocol_units:
                pur: ProtocolUnitResult = instance.unit_to_result(pu)
                assert pur.source_key == pu.key

        def test_result_to_unit(self, instance: ProtocolDAGResult):
            for pur in instance.protocol_unit_results:
                pu: ProtocolUnit = instance.result_to_unit(pur)  # type: ignore
                assert pu.key == pur.source_key

        def test_protocol_unit_failures(self, instance: ProtocolDAGResult):
            assert len(instance.protocol_unit_failures) == 0

        def test_protocol_unit_successes(self, instance: ProtocolDAGResult):
            assert len(instance.protocol_unit_successes) == 23
            assert all(
                isinstance(i, ProtocolUnitResult)
                for i in instance.protocol_unit_successes
            )

    class TestProtocolDAGResultFailure(ProtocolDAGTestsMixin):
        cls = ProtocolDAGResult
        repr = None

        @pytest.fixture
        def instance(self, protocol_dag_broken):
            protocol, dag, dagfailure = protocol_dag_broken
            assert not dagfailure.ok()
            return dagfailure

        def test_protocol_unit_failures(self, instance: ProtocolDAGResult):
            # protocolunitfailures should have no dependents
            for puf in instance.protocol_unit_failures:

                assert all(
                    [
                        puf not in pu.dependencies
                        for pu in instance.protocol_unit_results
                    ]
                )

            for node in instance.result_graph.nodes:
                with pytest.raises(KeyError):
                    instance.result_graph.edges[node, puf]

        def test_protocol_unit_failure_exception(self, instance: ProtocolDAGResult):
            for puf in instance.protocol_unit_failures:
                isinstance(puf.exception, ValueError)

        def test_protocol_unit_failure_traceback(self, instance: ProtocolDAGResult):
            for puf in instance.protocol_unit_failures:
                assert "I have failed my mission" in puf.traceback

    class TestProtocolUnit(GufeTokenizableTestsMixin):
        cls = SimulationUnit
        repr = None

        @pytest.fixture
        def instance(self, vacuum_ligand, solvated_ligand):

            # convert protocol inputs into starting points for independent simulations
            alpha = InitializeUnit(
                name="the beginning",
                settings={},
                stateA=vacuum_ligand,
                stateB=solvated_ligand,
                mapping=None,
                start=None,
                some_dict={"a": 2, "b": 12},
            )

            return SimulationUnit(name=f"simulation", initialization=alpha)

        def test_key_stable(self, instance):
            # for the DAG system, keys for `ProtocolUnit`s are based on UUIDs,
            # so keys aren't stable up through `ProtocolDAG`s
            pass


class NoDepUnit(ProtocolUnit):
    @staticmethod
    def _execute(ctx, **inputs) -> dict[str, Any]:
        return {"local": inputs["val"] ** 2}


class NoDepResults(ProtocolResult):
    def get_estimate(self):
        return sum(self.data["vals"])

    def get_uncertainty(self):
        return len(self.data["vals"])


class NoDepsProtocol(Protocol):
    """A protocol without dependencies"""

    result_cls = NoDepResults

    @classmethod
    def _defaults(cls):
        return {}

    @classmethod
    def _default_settings(cls):
        return settings.Settings.get_defaults()

    def _create(
        self,
        stateA: ChemicalSystem,
        stateB: ChemicalSystem,
        mapping: Optional[Union[ComponentMapping, list[ComponentMapping]]] = None,
        extends: Optional[ProtocolDAGResult] = None,
    ) -> list[ProtocolUnit]:
        return [NoDepUnit(settings=self.settings, val=i) for i in range(3)]

    def _gather(self, dag_results):
        return {
            "vals": list(
                itertools.chain.from_iterable(
                    (d.outputs["local"] for d in dag.protocol_unit_results)
                    for dag in dag_results
                )
            ),
        }


class TestNoDepProtocol:
    @pytest.fixture()
    def protocol(self):
        return NoDepsProtocol(settings=NoDepsProtocol.default_settings())

    @pytest.fixture()
    def dag(self, protocol):
        return protocol.create(
            stateA=ChemicalSystem(
                components={"solvent": gufe.SolventComponent(positive_ion="Na")}
            ),
            stateB=ChemicalSystem(
                components={"solvent": gufe.SolventComponent(positive_ion="Li")}
            ),
            mapping=None,
        )

    def test_create(self, dag):
        assert len(dag.protocol_units) == 3

    def test_gather(self, protocol, dag, tmpdir):
        with tmpdir.as_cwd():
            shared = pathlib.Path("shared")
            shared.mkdir(parents=True)

            scratch = pathlib.Path("scratch")
            scratch.mkdir(parents=True)

            dag_result = execute_DAG(
                dag, shared_basedir=shared, scratch_basedir=scratch
            )

        assert dag_result.ok()

        result = protocol.gather([dag_result])

        assert result.get_estimate() == 0 + 1 + 4
        assert result.get_uncertainty() == 3

    def test_terminal_units(self, protocol, dag, tmpdir):
        with tmpdir.as_cwd():
            shared = pathlib.Path("shared")
            shared.mkdir(parents=True)

            scratch = pathlib.Path("scratch")
            scratch.mkdir(parents=True)

            # we have no dependencies, so this should be all three Unit results
            dag_result = execute_DAG(
                dag, shared_basedir=shared, scratch_basedir=scratch
            )

        terminal_results = dag_result.terminal_protocol_unit_results

        assert len(terminal_results) == 3


class TestProtocolDAGResult:
    """tests for combinations of failures and successes in a DAGResult"""

    @staticmethod
    @pytest.fixture()
    def units() -> list[ProtocolUnit]:
        return [NoDepUnit(settings=None, val=i) for i in range(3)]

    @staticmethod
    @pytest.fixture()
    def successes(units) -> list[ProtocolUnitResult]:
        # a success for every unit
        t1 = datetime.datetime.now()
        t2 = datetime.datetime.now()

        return [
            ProtocolUnitResult(
                source_key=u.key,
                inputs=u.inputs,
                outputs={"result": i**2},
                start_time=t1,
                end_time=t2,
            )
            for i, u in enumerate(units)
        ]

    @staticmethod
    @pytest.fixture()
    def failures(units) -> list[list[ProtocolUnitFailure]]:
        # generate 2 failures for every unit
        t1 = datetime.datetime.now()
        t2 = datetime.datetime.now()

        return [
            [
                ProtocolUnitFailure(
                    source_key=u.key,
                    inputs=u.inputs,
                    outputs=dict(),
                    exception=("ValueError", "Didn't feel like it"),
                    traceback="foo",
                    start_time=t1,
                    end_time=t2,
                )
                for i in range(2)
            ]
            for u in units
        ]

    def test_all_successes(self, units, successes):
        dagresult = ProtocolDAGResult(
            protocol_units=units,
            protocol_unit_results=successes,
            transformation_key=None,
        )

        assert dagresult.ok()
        assert set(dagresult.protocol_unit_successes) == set(successes)
        assert dagresult.protocol_unit_failures == []

        for u, r in zip(units, successes):
            assert dagresult.unit_to_result(u) == r
            assert dagresult.unit_to_all_results(u) == [r]
            assert dagresult.result_to_unit(r) == u

    def test_missing_result(self, units, successes, failures):
        # final unit has no success
        dagresult = ProtocolDAGResult(
            protocol_units=units,
            protocol_unit_results=successes[:2] + list(itertools.chain(*failures)),
            transformation_key=None,
        )

        assert not dagresult.ok()

        with pytest.raises(KeyError, match="No success for `protocol_unit` found") as e:
            dagresult.unit_to_result(units[2])

    def test_plenty_of_fails(self, units, successes, failures):
        # 2 fails for each unit, but also a success for each
        dagresult = ProtocolDAGResult(
            protocol_units=units,
            protocol_unit_results=successes + list(itertools.chain(*failures)),
            transformation_key=None,
        )

        assert dagresult.ok()
        assert set(dagresult.protocol_unit_successes) == set(successes)
        assert set(dagresult.protocol_unit_failures) == set(itertools.chain(*failures))

        for u, r, f in zip(units, successes, failures):
            assert dagresult.unit_to_result(u) == r
            assert dagresult.unit_to_all_results(u) == [r] + f
            assert dagresult.result_to_unit(r) == u
            assert dagresult.result_to_unit(f[0]) == u
            assert dagresult.result_to_unit(f[1]) == u

    def test_foreign_objects(self, units, successes):
        dagresult = ProtocolDAGResult(
            protocol_units=units[:2],
            protocol_unit_results=successes[:2],
            transformation_key=None,
        )

        with pytest.raises(KeyError, match="No such `protocol_unit` present"):
            dagresult.unit_to_result(units[2])
        with pytest.raises(KeyError, match="No such `protocol_unit` present"):
            dagresult.unit_to_all_results(units[2])
        with pytest.raises(KeyError, match="No such `protocol_unit_result` present"):
            dagresult.result_to_unit(successes[2])


def test_execute_DAG_retries(solvated_ligand, vacuum_ligand, tmpdir):
    protocol = BrokenProtocol(settings=BrokenProtocol.default_settings())
    dag = protocol.create(
        stateA=solvated_ligand,
        stateB=vacuum_ligand,
        mapping=None,
    )

    with tmpdir.as_cwd():
        shared = pathlib.Path("shared")
        shared.mkdir(parents=True)
        scratch = pathlib.Path("scratch")
        scratch.mkdir(parents=True)

        r = execute_DAG(
            dag,
            shared_basedir=shared,
            scratch_basedir=scratch,
            keep_shared=True,
            keep_scratch=True,
            raise_error=False,
            n_retries=3,
        )

        assert not r.ok()

        number_unit_failures = len(r.protocol_unit_failures)
        number_unit_results = len(r.protocol_unit_results)
        number_dirs = len(list(shared.iterdir()))

        # failed first attempt of BrokenSimulationUnit, failed 3 retries
        assert number_unit_failures == 4
        # InitializeUnit and 21 SimulationUnits run before guaranteed
        # final failure
        assert number_unit_results == number_dirs == 26


def test_execute_DAG_bad_nretries(solvated_ligand, vacuum_ligand, tmpdir):
    protocol = BrokenProtocol(settings=BrokenProtocol.default_settings())
    dag = protocol.create(
        stateA=solvated_ligand,
        stateB=vacuum_ligand,
        mapping=None,
    )

    with tmpdir.as_cwd():
        shared = pathlib.Path("shared")
        shared.mkdir(parents=True)
        scratch = pathlib.Path("scratch")
        scratch.mkdir(parents=True)

        with pytest.raises(ValueError):
            r = execute_DAG(
                dag,
                shared_basedir=shared,
                scratch_basedir=scratch,
                keep_shared=True,
                keep_scratch=True,
                raise_error=False,
                n_retries=-1,
            )


def test_settings_readonly():
    # checks that settings aren't editable once inside a Protocol
    p = DummyProtocol(DummyProtocol.default_settings())

    before = p.settings.n_repeats

    with pytest.raises(AttributeError, match="immutable"):
        p.settings.n_repeats = before + 1

    assert p.settings.n_repeats == before

    # also check child settings
    before = p.settings.thermo_settings.temperature

    with pytest.raises(AttributeError, match="immutable"):
        p.settings.thermo_settings.temperature = 400.0 * unit.kelvin

    assert p.settings.thermo_settings.temperature == before<|MERGE_RESOLUTION|>--- conflicted
+++ resolved
@@ -2,16 +2,14 @@
 # For details, see https://github.com/OpenFreeEnergy/gufe
 import datetime
 import itertools
-<<<<<<< HEAD
-from openff.units import unit
+
 from typing import Optional, Iterable, List, Dict, Any, Union, Sized
-from collections import defaultdict
-=======
->>>>>>> 10fef9b0
+
+
 import pathlib
 from collections import defaultdict
 from collections.abc import Iterable
-from typing import Any, Dict, List, Optional, Union
+
 
 import networkx as nx
 import numpy as np
@@ -372,7 +370,6 @@
         # gather aggregated results of interest
         protocolresult = protocol.gather([dagresult])
 
-<<<<<<< HEAD
         assert protocolresult.n_protocol_dag_results == 1
         assert len(protocolresult.data['logs']) == 1
         assert len(protocolresult.data['logs'][0]) == 21 + 1
@@ -381,7 +378,7 @@
 
     def test_gather_infinite_iterable_guardrail(self, protocol_dag):
         protocol, dag, dagresult = protocol_dag
-        
+
         assert dagresult.ok()
 
         # we want an infinite generator, but one that would actually stop early in case
@@ -398,19 +395,12 @@
         with pytest.raises(ValueError, match="`protocol_dag_results` must implement `__len__`"):
             protocol.gather(infinite_generator())
 
-    def test_deprecation_warning_on_dict_mapping(self, instance, vacuum_ligand, solvated_ligand):
-        lig = solvated_ligand.components['ligand']
-=======
-        assert len(protocolresult.data["logs"]) == 1
-        assert len(protocolresult.data["logs"][0]) == 21 + 1
-
-        assert protocolresult.get_estimate() == 95500.0
-
     def test_deprecation_warning_on_dict_mapping(
         self, instance, vacuum_ligand, solvated_ligand
     ):
-        lig = solvated_ligand.components["ligand"]
->>>>>>> 10fef9b0
+        lig = solvated_ligand.components['ligand']
+
+
         mapping = gufe.LigandAtomMapping(lig, lig, componentA_to_componentB={})
 
         with pytest.warns(
