--- conflicted
+++ resolved
@@ -2,11 +2,7 @@
 channels:
   - conda-forge
 dependencies:
-<<<<<<< HEAD
-  - ambertools >=22.0  # why were we getting old ones?
   - annotated-types
-=======
->>>>>>> 6dc95d10
   - coverage
   - msgpack-python
   - networkx
