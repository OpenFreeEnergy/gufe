--- conflicted
+++ resolved
@@ -7,14 +7,8 @@
   - numpy
   - openmm <8.2
   - openff-toolkit >=0.15.1
-<<<<<<< HEAD
   - openff-units >=0.3.0
   - pint
-  - openff-models >=0.0.5
-=======
-  - openff-units ==0.2.0  # https://github.com/openforcefield/openff-units/issues/69
-  - pint
->>>>>>> d71ddf8e
   - pip
   - pydantic >1
   - zstandard
