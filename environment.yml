--- conflicted
+++ resolved
@@ -9,13 +9,8 @@
   - networkx
   - numpy
   - openff-toolkit >=0.15.1
-<<<<<<< HEAD
-  - openff-units >=0.3.0
   - openmm >=8.3.0beta
-=======
   - openff-units >=0.3.1
-  - openmm >=8.2
->>>>>>> e1bf4dfc
   - pint
   - pip
   - pooch
