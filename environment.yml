--- conflicted
+++ resolved
@@ -6,26 +6,18 @@
 dependencies:
   - cachetools
   - coverage
+  - coverage
   - networkx
   - numpy
   - openeye-toolkits
+  - openeye-toolkits
+  - openff-toolkit
   - openff-toolkit
   - openff-units
+  - openff-units >=0.1.8
   - pip
   - pydantic
   - pytest
   - pytest-cov
-<<<<<<< HEAD
   - pytest-xdist
-  - rdkit
-  - typing-extensions
-  - pip:
-    - git+https://github.com/openforcefield/openff-toolkit.git@main
-    - git+https://github.com/mattwthompson/openff-models.git
-=======
-  - coverage
-  - openff-toolkit
-  - openff-units >=0.1.8
-  - openeye-toolkits
-  - typing-extensions
->>>>>>> 69ad4d28
+  - typing-extensions