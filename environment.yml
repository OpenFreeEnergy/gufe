name: gufe
channels:
  - jaimergp/label/unsupported-cudatoolkit-shim
  - conda-forge
dependencies:
  - ambertools >=22.0  # why were we getting old ones?
  - coverage
  - msgpack-python
  - networkx
  - numpy
<<<<<<< HEAD
  - openff-models >=0.0.5
  - openff-toolkit >=0.15.1
  - openff-units >=0.3.0
  - openmm
=======
  - openmm <8.2
  - openff-toolkit >=0.15.1
  - openff-units ==0.2.0  # https://github.com/openforcefield/openff-units/issues/69
>>>>>>> d71ddf8e
  - pint
  - pip
  - pydantic >1
  - pytest
  - pytest-cov
  - pytest-xdist
  - rdkit!=2024.03.6  # https://github.com/OpenFreeEnergy/gufe/issues/456
  - typing-extensions
  - zstandard
  # docs
  - pydata-sphinx-theme
  - sphinx <7.1.2
  - sphinx-jsonschema==1.15
  - pip:
    - autodoc_pydantic<2.0.0<|MERGE_RESOLUTION|>--- conflicted
+++ resolved
@@ -8,16 +8,9 @@
   - msgpack-python
   - networkx
   - numpy
-<<<<<<< HEAD
-  - openff-models >=0.0.5
+  - openff-units >=0.3.0
+  - openmm >=8.2
   - openff-toolkit >=0.15.1
-  - openff-units >=0.3.0
-  - openmm
-=======
-  - openmm <8.2
-  - openff-toolkit >=0.15.1
-  - openff-units ==0.2.0  # https://github.com/openforcefield/openff-units/issues/69
->>>>>>> d71ddf8e
   - pint
   - pip
   - pydantic >1
